--- conflicted
+++ resolved
@@ -4,13 +4,7 @@
     http://thingsilearned.com/2009/01/05/using-subdomains-in-django/
     """
     def process_request(self, request):
-<<<<<<< HEAD
-        """Parse out the subdomain from the request"""        
-=======
         """Parse out the subdomain from the request"""
-        import pdb
-        pdb.set_trace()
->>>>>>> b8262cf7
         request.subdomain = None
         host = request.META.get('HTTP_HOST', '')
         host_s = host.replace('www.', '').split('.')        
