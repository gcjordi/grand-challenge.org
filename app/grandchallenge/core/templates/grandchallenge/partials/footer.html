--- conflicted
+++ resolved
@@ -21,10 +21,6 @@
                     </ul>
                 </div>
             </div>
-<<<<<<< HEAD
-            <div class="col small text-muted text-right text-capitalize text-nowrap">
-                &copy; 2012-{% now "Y" %} {{ request.site.name }}
-=======
             <div class="col col-xs-12 col-sm-4 small">
                 <div class="px-3">
                     <h6>Platform Development</h6>
@@ -52,7 +48,6 @@
                         </li>
                     </ul>
                 </div>
->>>>>>> e3e7529e
             </div>
         </div>
         <div class="row">
