{% extends "base.html" %}
{% load grandchallenge_tags %}
{% load guardian_tags %}
{% load admin_urls %}
{% load thumbnail %}

{% block style %}
    {{ block.super }}
    {% if challenge.skin %}
        <style>
            {% insert_file challenge.skin %}
        </style>
    {% endif %}
{% endblock %}

{% block title %} {{ challenge.short_name }} {% endblock %}

{% block navbar %}
    {% if challenge.hide_footer %}
        <!--hidden -->
    {% else %}
        {{ block.super }}
    {% endif %}
{% endblock %}

{% block jumbotron %}
    {% if challenge.banner %}
        <div class="row mb-3">
            <div class="col-12">
                <a style="width: 100%;"
                   href="{% url 'challenge-homepage' challenge_short_name=challenge.short_name %}">
                    <img alt="{% firstof challenge.title challenge.short_name %} Banner"
                         class="rounded w-100"
                            {% thumbnail challenge.banner "1110" as im %}
                         src="{{ im.url }}"
                         srcset="{{ im.url }} 1x,
                                    {{ im.url|resolution:'1.5x' }} 1.5x,
                                    {{ im.url|resolution:'2x' }} 2x"
                            {% endthumbnail %}
                    >
                </a>
            </div>
        </div>
    {% endif %}
{% endblock %}

{% block sidebar %}
<<<<<<< HEAD
    <div class="col-12 col-md-3 col-lg-2 mb-3">
        <ul class="nav nav-pills flex-column">
            {% if not challenge.banner %}
                <li class="nav-item">
                    <a class="nav-link"
                       href="{{ challenge.get_absolute_url }}">
                        {% firstof challenge.title challenge.short_name %}
                    </a>
                </li>
            {% endif %}

            {% for page in pages %}
                {% if not page.hidden %}
                    <li class="nav-item">
                        <a class="nav-link {% if page == currentpage %}active{% endif %}"
                           href="{{ page.get_absolute_url }}">
                            {% filter title %}
                                {% firstof page.display_title page.title %}
                            {% endfilter %}
                        </a>
                    </li>
                {% endif %}
            {% endfor %}

            {% if challenge.use_registration_page %}
                <li class="nav-item">
                    <a class="nav-link {% if request.resolver_match.view_name == 'participants:registration-create' %}active{% endif %}"
                       href="{% url 'participants:registration-create' challenge_short_name=challenge.short_name %}">
                        Join
                    </a>
                </li>
            {% endif %}

            {% if challenge.use_evaluation %}
                {% if "change_challenge" in challenge_perms or user_is_participant %}
                    {% if challenge.evaluation_config.use_teams %}
                        <li class="nav-item">
                            <a class="nav-link {% if request.resolver_match.view_name == 'teams:list' %}active{% endif %}"
                               href="{% url 'teams:list' challenge_short_name=challenge.short_name %}">Teams</a>
                        </li>
                    {% endif %}
                    <li class="nav-item">
                        <a class="nav-link {% if request.resolver_match.view_name == 'evaluation:submission-create' %}active{% endif %}"
                           href="{% url 'evaluation:submission-create' challenge_short_name=challenge.short_name %}">Submit</a>
                    </li>
                {% endif %}
                <li class="nav-item">
                    <a class="nav-link {% if request.resolver_match.view_name == 'evaluation:result-list' %}active{% endif %}"
                       href="{% url 'evaluation:result-list' challenge_short_name=challenge.short_name %}">Results</a>
                </li>
            {% endif %}

            {% if challenge.hide_footer and not challenge.hide_signin %}
                {% include "grandchallenge/partials/userlinks.html" %}
            {% endif %}

            {% if "change_challenge" in challenge_perms %}
                <li class="nav-item dropdown">
                    <a class="nav-link dropdown-toggle" data-toggle="dropdown"
                       href="#"
                       role="button" aria-haspopup="true"
                       aria-expanded="false">Admin</a>
                    <div class="dropdown-menu">
                        <a class="dropdown-item"
                           href="{% url 'update' challenge_short_name=challenge.short_name %}">Challenge
                            Settings</a>
                        <a class="dropdown-item"
                           href="{% url 'pages:list' challenge_short_name=challenge.short_name %}">Pages</a>
                        <a class="dropdown-item"
                           href="{% url 'admins:list' challenge_short_name=challenge.short_name %}">Admins</a>
                        <a class="dropdown-item"
                           href="{% url 'participants:list' challenge_short_name=challenge.short_name %}">Participants</a>
                        <a class="dropdown-item"
                           href="{% url 'participants:registration-list' challenge_short_name=challenge.short_name %}">Participation
                            Requests</a>
                        <a class="dropdown-item"
                           href="{% url 'uploads:list' challenge_short_name=challenge.short_name %}">Uploaded
                            Files</a>
                        {% if challenge.use_evaluation %}
                            <hr/>
                            <a class="dropdown-item"
                               href="{% url 'evaluation:config-update' challenge_short_name=challenge.short_name %}">
                                Evaluation Settings
                            </a>
                            <a class="dropdown-item"
                               href="{% url 'evaluation:method-list' challenge_short_name=challenge.short_name %}">
                                Evaluation Methods
                            </a>
                            <a class="dropdown-item"
                               href="{% url 'evaluation:submission-list' challenge_short_name=challenge.short_name %}">
                                Evaluation Submissions
                            </a>
                            <a class="dropdown-item"
                               href="{% url 'evaluation:job-list' challenge_short_name=challenge.short_name %}">
                                Evaluation Jobs
                            </a>
                        {% endif %}
                    </div>
                </li>
            {% endif %}
        </ul>
    </div>
=======
    <div class="col-12 col-md-3 mb-3">
        <ul class="nav nav-pills flex-column">
            {% if not challenge.banner %}
                <li class="nav-item">
                    <a class="nav-link"
                       href="{{ challenge.get_absolute_url }}">
                        {% firstof challenge.title challenge.short_name %}
                    </a>
                </li>
            {% endif %}

            {% for page in pages %}
                {% if not page.hidden %}
                    <li class="nav-item">
                        <a class="nav-link {% if page == currentpage %}active{% endif %}"
                           href="{{ page.get_absolute_url }}">
                            {% filter title %}
                                {% firstof page.display_title page.title %}
                            {% endfilter %}
                        </a>
                    </li>
                {% endif %}
            {% endfor %}

            {% if challenge.use_registration_page %}
                <li class="nav-item">
                    <a class="nav-link {% if request.resolver_match.view_name == 'participants:registration-create' %}active{% endif %}"
                       href="{% url 'participants:registration-create' challenge_short_name=challenge.short_name %}">
                        Join
                    </a>
                </li>
            {% endif %}

            {% if challenge.use_evaluation %}
                {% if "change_challenge" in challenge_perms or user_is_participant %}
                    {% if challenge.evaluation_config.use_teams %}
                        <li class="nav-item">
                            <a class="nav-link {% if request.resolver_match.view_name == 'teams:list' %}active{% endif %}"
                               href="{% url 'teams:list' challenge_short_name=challenge.short_name %}">Teams</a>
                        </li>
                    {% endif %}
                    <li class="nav-item">
                        <a class="nav-link {% if request.resolver_match.view_name == 'evaluation:submission-create' %}active{% endif %}"
                           href="{% url 'evaluation:submission-create' challenge_short_name=challenge.short_name %}">Submit</a>
                    </li>
                {% endif %}
                <li class="nav-item">
                    <a class="nav-link {% if request.resolver_match.view_name == 'evaluation:result-list' %}active{% endif %}"
                       href="{% url 'evaluation:result-list' challenge_short_name=challenge.short_name %}">Results</a>
                </li>
            {% endif %}

            {% if challenge.hide_footer and not challenge.hide_signin %}
                {% include "grandchallenge/partials/userlinks.html" %}
            {% endif %}
>>>>>>> e3e7529e

            {% if "change_challenge" in challenge_perms %}
                <li class="nav-item dropdown">
                    <a class="nav-link dropdown-toggle" data-toggle="dropdown"
                       href="#"
                       role="button" aria-haspopup="true"
                       aria-expanded="false">Admin</a>
                    <div class="dropdown-menu">
                        <a class="dropdown-item"
                           href="{% url 'update' challenge_short_name=challenge.short_name %}">Challenge
                            Settings</a>
                        <a class="dropdown-item"
                           href="{% url 'pages:list' challenge_short_name=challenge.short_name %}">Pages</a>
                        <a class="dropdown-item"
                           href="{% url 'admins:list' challenge_short_name=challenge.short_name %}">Admins</a>
                        <a class="dropdown-item"
                           href="{% url 'participants:list' challenge_short_name=challenge.short_name %}">Participants</a>
                        <a class="dropdown-item"
                           href="{% url 'participants:registration-list' challenge_short_name=challenge.short_name %}">Participation
                            Requests</a>
                        <a class="dropdown-item"
                           href="{% url 'uploads:list' challenge_short_name=challenge.short_name %}">Uploaded
                            Files</a>
                        {% if challenge.use_evaluation %}
                            <hr/>
                            <a class="dropdown-item"
                               href="{% url 'evaluation:config-update' challenge_short_name=challenge.short_name %}">
                                Evaluation Settings
                            </a>
                            <a class="dropdown-item"
                               href="{% url 'evaluation:method-list' challenge_short_name=challenge.short_name %}">
                                Evaluation Methods
                            </a>
                            <a class="dropdown-item"
                               href="{% url 'evaluation:submission-list' challenge_short_name=challenge.short_name %}">
                                Evaluation Submissions
                            </a>
                            <a class="dropdown-item"
                               href="{% url 'evaluation:job-list' challenge_short_name=challenge.short_name %}">
                                Evaluation Jobs
                            </a>
                        {% endif %}
                    </div>
                </li>
            {% endif %}
        </ul>
    </div>
{% endblock %}

{% block footer %}
    {% if challenge.hide_footer %}
    {% else %}
        {{ block.super }}
    {% endif %}
{% endblock %}<|MERGE_RESOLUTION|>--- conflicted
+++ resolved
@@ -45,7 +45,6 @@
 {% endblock %}
 
 {% block sidebar %}
-<<<<<<< HEAD
     <div class="col-12 col-md-3 col-lg-2 mb-3">
         <ul class="nav nav-pills flex-column">
             {% if not challenge.banner %}
@@ -148,110 +147,6 @@
             {% endif %}
         </ul>
     </div>
-=======
-    <div class="col-12 col-md-3 mb-3">
-        <ul class="nav nav-pills flex-column">
-            {% if not challenge.banner %}
-                <li class="nav-item">
-                    <a class="nav-link"
-                       href="{{ challenge.get_absolute_url }}">
-                        {% firstof challenge.title challenge.short_name %}
-                    </a>
-                </li>
-            {% endif %}
-
-            {% for page in pages %}
-                {% if not page.hidden %}
-                    <li class="nav-item">
-                        <a class="nav-link {% if page == currentpage %}active{% endif %}"
-                           href="{{ page.get_absolute_url }}">
-                            {% filter title %}
-                                {% firstof page.display_title page.title %}
-                            {% endfilter %}
-                        </a>
-                    </li>
-                {% endif %}
-            {% endfor %}
-
-            {% if challenge.use_registration_page %}
-                <li class="nav-item">
-                    <a class="nav-link {% if request.resolver_match.view_name == 'participants:registration-create' %}active{% endif %}"
-                       href="{% url 'participants:registration-create' challenge_short_name=challenge.short_name %}">
-                        Join
-                    </a>
-                </li>
-            {% endif %}
-
-            {% if challenge.use_evaluation %}
-                {% if "change_challenge" in challenge_perms or user_is_participant %}
-                    {% if challenge.evaluation_config.use_teams %}
-                        <li class="nav-item">
-                            <a class="nav-link {% if request.resolver_match.view_name == 'teams:list' %}active{% endif %}"
-                               href="{% url 'teams:list' challenge_short_name=challenge.short_name %}">Teams</a>
-                        </li>
-                    {% endif %}
-                    <li class="nav-item">
-                        <a class="nav-link {% if request.resolver_match.view_name == 'evaluation:submission-create' %}active{% endif %}"
-                           href="{% url 'evaluation:submission-create' challenge_short_name=challenge.short_name %}">Submit</a>
-                    </li>
-                {% endif %}
-                <li class="nav-item">
-                    <a class="nav-link {% if request.resolver_match.view_name == 'evaluation:result-list' %}active{% endif %}"
-                       href="{% url 'evaluation:result-list' challenge_short_name=challenge.short_name %}">Results</a>
-                </li>
-            {% endif %}
-
-            {% if challenge.hide_footer and not challenge.hide_signin %}
-                {% include "grandchallenge/partials/userlinks.html" %}
-            {% endif %}
->>>>>>> e3e7529e
-
-            {% if "change_challenge" in challenge_perms %}
-                <li class="nav-item dropdown">
-                    <a class="nav-link dropdown-toggle" data-toggle="dropdown"
-                       href="#"
-                       role="button" aria-haspopup="true"
-                       aria-expanded="false">Admin</a>
-                    <div class="dropdown-menu">
-                        <a class="dropdown-item"
-                           href="{% url 'update' challenge_short_name=challenge.short_name %}">Challenge
-                            Settings</a>
-                        <a class="dropdown-item"
-                           href="{% url 'pages:list' challenge_short_name=challenge.short_name %}">Pages</a>
-                        <a class="dropdown-item"
-                           href="{% url 'admins:list' challenge_short_name=challenge.short_name %}">Admins</a>
-                        <a class="dropdown-item"
-                           href="{% url 'participants:list' challenge_short_name=challenge.short_name %}">Participants</a>
-                        <a class="dropdown-item"
-                           href="{% url 'participants:registration-list' challenge_short_name=challenge.short_name %}">Participation
-                            Requests</a>
-                        <a class="dropdown-item"
-                           href="{% url 'uploads:list' challenge_short_name=challenge.short_name %}">Uploaded
-                            Files</a>
-                        {% if challenge.use_evaluation %}
-                            <hr/>
-                            <a class="dropdown-item"
-                               href="{% url 'evaluation:config-update' challenge_short_name=challenge.short_name %}">
-                                Evaluation Settings
-                            </a>
-                            <a class="dropdown-item"
-                               href="{% url 'evaluation:method-list' challenge_short_name=challenge.short_name %}">
-                                Evaluation Methods
-                            </a>
-                            <a class="dropdown-item"
-                               href="{% url 'evaluation:submission-list' challenge_short_name=challenge.short_name %}">
-                                Evaluation Submissions
-                            </a>
-                            <a class="dropdown-item"
-                               href="{% url 'evaluation:job-list' challenge_short_name=challenge.short_name %}">
-                                Evaluation Jobs
-                            </a>
-                        {% endif %}
-                    </div>
-                </li>
-            {% endif %}
-        </ul>
-    </div>
 {% endblock %}
 
 {% block footer %}
