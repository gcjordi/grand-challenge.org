--- conflicted
+++ resolved
@@ -44,7 +44,6 @@
 
             {% block jumbotron %}{% endblock %}
 
-<<<<<<< HEAD
             {% block outerContent %}
                 <div class="my-3 p-3 bg-white rounded shadow-sm">
                     <div class="row">
@@ -52,13 +51,6 @@
                         <div class="col overflow-auto">
                             {% block content %}{% endblock %}
                         </div>
-=======
-            <div class="my-3 p-3 bg-white rounded shadow-sm">
-                <div class="row">
-                    {% block sidebar %}{% endblock %}
-                    <div class="col overflow-auto">
-                        {% block content %}{% endblock %}
->>>>>>> e3e7529e
                     </div>
                 </div>
             {% endblock %}
