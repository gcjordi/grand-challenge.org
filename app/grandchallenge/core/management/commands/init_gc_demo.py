import base64
import logging

from django.conf import settings
from django.contrib.flatpages.models import FlatPage
from django.contrib.sites.models import Site
from django.core.files.base import ContentFile
from django.core.management import BaseCommand
from rest_framework.authtoken.models import Token
from userena.models import UserenaSignup
from django.contrib.auth.models import Group

from grandchallenge.challenges.models import (
    Challenge,
    ExternalChallenge,
    TaskType,
    BodyRegion,
    BodyStructure,
    ImagingModality,
)
from grandchallenge.evaluation.models import Result, Submission, Job, Method
from grandchallenge.pages.models import Page

logger = logging.getLogger(__name__)


class Command(BaseCommand):
    def handle(self, *args, **options):
        """
        Creates the main project, demo user and demo challenge
        """
        if not settings.DEBUG:
            raise RuntimeError(
                "Skipping this command, server is not in DEBUG mode."
            )

        # Set the default domain that is used in RequestFactory
        site = Site.objects.get(pk=settings.SITE_ID)

        if site.domain == "gc.localhost":
            # Already initialised
            return

        site.domain = "gc.localhost"
        site.name = "Grand Challenge"
        site.save()

        page = FlatPage.objects.create(
            url="/about/",
            title="About",
            content="<p>You can add flatpages via django admin</p>",
        )
        page.sites.add(site)

        demoadmin = UserenaSignup.objects.create_user(
            username="demo",
            email="demo@example.com",
            password="demo",
            active=True,
        )
        demoparticipant = UserenaSignup.objects.create_user(
            username="demop",
            email="demop@example.com",
            password="demop",
            active=True,
        )
        UserenaSignup.objects.create_user(
            username="user",
            email="user@example.com",
            password="user",
            active=True,
        )
        adminuser = UserenaSignup.objects.create_user(
            username="admin",
            email="admin@example.com",
            password="admin",
            active=True,
        )
        adminuser.is_staff = True
        adminuser.save()

<<<<<<< HEAD
        admintoken, _ = Token.objects.get_or_create(user=adminuser)
        logger.debug(f"{'*'*80}\n\t admin token is: {admintoken}\n{'*'*80}")
=======
        admintoken, _ = Token.objects.get_or_create(
            user=adminuser, key="1b9436200001f2eaf57cd77db075cbb60a49a00a"
        )
>>>>>>> 7774d543

        demo = Challenge.objects.create(
            short_name="demo",
            description="demo project",
            creator=demoadmin,
            use_evaluation=True,
            hidden=False,
        )
        demo.add_participant(demoparticipant)
        Page.objects.create(challenge=demo, title="all", permission_lvl="ALL")
        Page.objects.create(challenge=demo, title="reg", permission_lvl="REG")
        Page.objects.create(challenge=demo, title="adm", permission_lvl="ADM")

        method = Method(challenge=demo, creator=demoadmin)
        container = ContentFile(base64.b64decode(b""))
        method.image.save("test.tar", container)
        method.save()

        submission = Submission(challenge=demo, creator=demoparticipant)
        content = ContentFile(base64.b64decode(b""))
        submission.file.save("test.csv", content)
        submission.save()

        job = Job.objects.create(submission=submission, method=method)

        Result.objects.create(
            metrics={
                "acc": {"mean": 0.5, "std": 0.1},
                "dice": {"mean": 0.71, "std": 0.05},
            },
            job=job,
        )

        demo.evaluation_config.score_title = "Accuracy ± std"
        demo.evaluation_config.score_jsonpath = "acc.mean"
        demo.evaluation_config.score_error_jsonpath = "acc.std"
        demo.evaluation_config.extra_results_columns = [
            {
                "title": "Dice ± std",
                "path": "dice.mean",
                "error_path": "dice.std",
                "order": "desc",
            }
        ]

        demo.evaluation_config.save()

        ex_challenge = ExternalChallenge.objects.create(
            creator=demoadmin,
            homepage="https://www.example.com",
            short_name="EXAMPLE2018",
            title="Example External Challenge 2018",
            description="An example of an external challenge",
            event_name="Example Event",
            event_url="https://www.example.com/2018",
            publication_journal_name="Nature",
            publication_url="https://doi.org/10.1038/s41586-018-0367-9",
            hidden=False,
        )

        TaskType.objects.create(type="Segmentation")
        TaskType.objects.create(type="Classification")

        regions_structures = {
            "Head and Neck": ["Brain", "Teeth"],
            "Thorax": ["Lung"],
            "Cardiac": ["Heart"],
            "Abdomen": ["Liver", "Pancreas", "Kidney", "Spleen"],
            "Pelvis": ["Prostate", "Cervix"],
            "Spine": ["Spinal Cord"],
            "Upper Limb": ["Hand"],
            "Lower Limb": ["Knee"],
        }

        for region, structures in regions_structures.items():
            r = BodyRegion.objects.create(region=region)
            for structure in structures:
                BodyStructure.objects.create(structure=structure, region=r)

        modalities = (
            "CT",
            "MR",
            "XR",
            "PET",
            "PET-CT",
            "PET-MR",
            "Mammography",
            "CT-MR",
            "US",
            "TEM",
            "Histology",
        )

        for modality in modalities:
            ImagingModality.objects.create(modality=modality)

        mr_modality = ImagingModality.objects.get(modality="MR")
        ex_challenge.modalities.add(mr_modality)
        ex_challenge.save()

        retina_demo = UserenaSignup.objects.create_user(
            username="retina_demo",
            email="retina@example.com",
            password="retina",
            active=True,
        )
        retina_group = Group.objects.get(
            name=settings.RETINA_GRADERS_GROUP_NAME
        )
        retina_demo.groups.add(retina_group)

        retinatoken, _ = Token.objects.get_or_create(
            user=retina_demo, key="f1f98a1733c05b12118785ffd995c250fe4d90da"
        )

        logger.debug(
            f"{'*'*80}\n"
            f"\tadmin token is: {admintoken}\n"
            f"\tretina_demo token is: {retinatoken}\n"
            f"{'*'*80}"
        )<|MERGE_RESOLUTION|>--- conflicted
+++ resolved
@@ -79,14 +79,9 @@
         adminuser.is_staff = True
         adminuser.save()
 
-<<<<<<< HEAD
-        admintoken, _ = Token.objects.get_or_create(user=adminuser)
-        logger.debug(f"{'*'*80}\n\t admin token is: {admintoken}\n{'*'*80}")
-=======
         admintoken, _ = Token.objects.get_or_create(
             user=adminuser, key="1b9436200001f2eaf57cd77db075cbb60a49a00a"
         )
->>>>>>> 7774d543
 
         demo = Challenge.objects.create(
             short_name="demo",
