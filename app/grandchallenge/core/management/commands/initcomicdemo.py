import base64

from django.conf import settings
from django.contrib.flatpages.models import FlatPage
from django.contrib.sites.models import Site
from django.core.files.base import ContentFile
from django.core.management import BaseCommand
from userena.models import UserenaSignup
from django.contrib.auth.models import Group

from grandchallenge.challenges.models import (
    Challenge,
    ExternalChallenge,
    TaskType,
    BodyRegion,
    BodyStructure,
    ImagingModality,
)
from grandchallenge.evaluation.models import Result, Submission, Job, Method
from grandchallenge.pages.models import Page


class Command(BaseCommand):
    def handle(self, *args, **options):
        """
        Creates the main project, demo user and demo challenge
        """
        # Set the default domain that is used in RequestFactory
        site = Site.objects.get(pk=settings.SITE_ID)

        if site.domain == "gc.localhost":
            # Already initialised
            return

        site.domain = "gc.localhost"
        site.name = "Grand Challenge"
        site.save()

        demoadmin = UserenaSignup.objects.create_user(
            username="demo",
            email="demo@example.com",
            password="demo",
            active=True,
        )
        demoparticipant = UserenaSignup.objects.create_user(
            username="demop",
            email="demop@example.com",
            password="demop",
            active=True,
        )
        UserenaSignup.objects.create_user(
            username="user",
            email="user@example.com",
            password="user",
            active=True,
        )
<<<<<<< HEAD
        adminuser = UserenaSignup.objects.create_user(
            username="admin",
            email="admin@example.com",
            password="admin",
            active=True,
        )
        adminuser.is_staff = True
        adminuser.save()
        demo = Challenge.objects.create(
            short_name="demo",
            description="demo project",
            creator=demoadmin,
            use_evaluation=True,
            hidden=False,
        )
        demo.add_participant(demoparticipant)
        Page.objects.create(challenge=demo, title="all", permission_lvl="ALL")
        Page.objects.create(challenge=demo, title="reg", permission_lvl="REG")
        Page.objects.create(challenge=demo, title="adm", permission_lvl="ADM")

        method = Method(challenge=demo, creator=demoadmin)
        container = ContentFile(base64.b64decode(b""))
        method.image.save("test.tar", container)
        method.save()

        submission = Submission(challenge=demo, creator=demoparticipant)
        content = ContentFile(base64.b64decode(b""))
        submission.file.save("test.csv", content)
        submission.save()

        job = Job.objects.create(submission=submission, method=method)

        Result.objects.create(
            metrics={
                "acc": {"mean": 0.5, "std": 0.1},
                "dice": {"mean": 0.71, "std": 0.05},
            },
            job=job,
        )

        demo.evaluation_config.score_title = "Accuracy ± std"
        demo.evaluation_config.score_jsonpath = "acc.mean"
        demo.evaluation_config.score_error_jsonpath = "acc.std"
        demo.evaluation_config.extra_results_columns = [
            {
                "title": "Dice ± std",
                "path": "dice.mean",
                "error_path": "dice.std",
                "order": "desc",
=======

        if created:
            page = FlatPage.objects.create(
                url="/about/",
                title="About",
                content="<p>You can add flatpages via django admin</p>",
            )
            page.sites.add(site)

            Page.objects.create(
                title="home",
                challenge=challenge,
                hidden=True,
                html='<h1>\r\n\tDefault Page</h1>\r\n<p>\r\n\tYou almost have COMIC framework up and running. Congratulations.<br />\r\n\tFor up to date info, please visit <a href="https://github.com/comic/grand-challenge.org">https://github.com/comic/grand-challenge.org</a></p>\r\n<p>\r\n\tOn COMIC framework anyone can sign up and create a project. A project is a collection of pages, data and software under a single name.<br />\r\n\tThe page you are reading now is the page "home" in the project "comic". The project "comic" is special in two ways:&nbsp; First, it is shown by default if you navigate to the root url and second, it\'s pages appear as a menu below each and every page of the framework. To make a project other than \'comic\' the main project, change the MAIN_PROJECT_NAME setting in comic/settings/00_default.conf.</p>\r\n<h2>\r\n\tUseful Code</h2>\r\n<p>\r\n\tAt the base level a project in COMIC framework is a collection of html pages under a single header. Most if the interesting functionality comes from using django <em>template tags</em> which you can use as functions inside you html code. They look like { % render_graph results.csv % } and are rendered by django when encountered. A list of template tags can be found on page "<a href="../template_tags">template tags</a>"</p>\r\n<p>\r\n\t\tcode for a sign in/ create new project button on a page:</p>\r\n<p>\r\n\t&nbsp;</p>\r\n<div style="text-align: center;background-color:#DFDFDF;float:none;margin-left:10px;margin-right:16px;margin-top:1px;padding:12px;width:164px;">\r\n\t\r\n\t<p>\r\n\t\t <a class="createNewComicSiteLink" href="{% url \'challenges:create\' %}">Create a new project</a></div>\r\n<p>There is a <a href=\'/site/testsite/\'>test site here</a>.</p><p> <h1>Site Stats</h1><div class=\'row no-gutters\'><div class=\'col-sm-4\'></div><div class=\'col-sm-4\'>{% allusers_statistics False %}</div><div class=\'col-sm-4\'></div></div> </p>\r\n',
            )
            Page.objects.create(
                title="template_tags",
                display_title="template tags",
                challenge=challenge,
                html='<p>\r\n\tBelow is a list of all template tags which can be used on any page of the framework. For example, the table below is rendered by inserting { % taglist % } into the html of the page. Some template tags use additional arguments. These are described in the right column.</p>\r\n<p>\r\n\t&nbsp;</p>\r\n<p>\r\n\t{% taglist %}</p>\r\n<p>\r\n\t&nbsp;</p>\r\n<p>\r\n\tIn addition, any <a href="https://docs.djangoproject.com/en/dev/ref/templates/builtins/">built-in django template tag</a> is also available.</p>\r\n',
            )
            demoadmin = UserenaSignup.objects.create_user(
                username="demo",
                email="demo@example.com",
                password="demo",
                active=True,
            )
            demoparticipant = UserenaSignup.objects.create_user(
                username="demop",
                email="demop@example.com",
                password="demop",
                active=True,
            )
            UserenaSignup.objects.create_user(
                username="user",
                email="user@example.com",
                password="user",
                active=True,
            )
            adminuser = UserenaSignup.objects.create_user(
                username="admin",
                email="admin@example.com",
                password="admin",
                active=True,
            )
            adminuser.is_staff = True
            adminuser.save()
            demo = Challenge.objects.create(
                short_name="demo",
                description="demo project",
                creator=demoadmin,
                use_evaluation=True,
                hidden=False,
            )
            demo.add_participant(demoparticipant)
            Page.objects.create(
                challenge=demo, title="all", permission_lvl="ALL"
            )
            Page.objects.create(
                challenge=demo, title="reg", permission_lvl="REG"
            )
            Page.objects.create(
                challenge=demo, title="adm", permission_lvl="ADM"
            )

            method = Method(challenge=demo, creator=demoadmin)
            container = ContentFile(base64.b64decode(b""))
            method.image.save("test.tar", container)
            method.save()

            submission = Submission(challenge=demo, creator=demoparticipant)
            content = ContentFile(base64.b64decode(b""))
            submission.file.save("test.csv", content)
            submission.save()

            job = Job.objects.create(submission=submission, method=method)

            Result.objects.create(
                metrics={
                    "acc": {"mean": 0.5, "std": 0.1},
                    "dice": {"mean": 0.71, "std": 0.05},
                },
                job=job,
            )

            demo.evaluation_config.score_title = "Accuracy ± std"
            demo.evaluation_config.score_jsonpath = "acc.mean"
            demo.evaluation_config.score_error_jsonpath = "acc.std"
            demo.evaluation_config.extra_results_columns = [
                {
                    "title": "Dice ± std",
                    "path": "dice.mean",
                    "error_path": "dice.std",
                    "order": "desc",
                }
            ]

            demo.evaluation_config.save()

            ex_challenge = ExternalChallenge.objects.create(
                creator=demoadmin,
                homepage="https://www.example.com",
                short_name="EXAMPLE2018",
                title="Example External Challenge 2018",
                description="An example of an external challenge",
                event_name="Example Event",
                event_url="https://www.example.com/2018",
                publication_journal_name="Nature",
                publication_url="https://doi.org/10.1038/s41586-018-0367-9",
                hidden=False,
            )

            TaskType.objects.create(type="Segmentation")
            TaskType.objects.create(type="Classification")

            regions_structures = {
                "Head and Neck": ["Brain", "Teeth"],
                "Thorax": ["Lung"],
                "Cardiac": ["Heart"],
                "Abdomen": ["Liver", "Pancreas", "Kidney", "Spleen"],
                "Pelvis": ["Prostate", "Cervix"],
                "Spine": ["Spinal Cord"],
                "Upper Limb": ["Hand"],
                "Lower Limb": ["Knee"],
>>>>>>> e3e7529e
            }
        ]

        demo.evaluation_config.save()

        ex_challenge = ExternalChallenge.objects.create(
            creator=demoadmin,
            homepage="https://www.example.com",
            short_name="EXAMPLE2018",
            title="Example External Challenge 2018",
            description="An example of an external challenge",
            event_name="Example Event",
            event_url="https://www.example.com/2018",
            publication_journal_name="Nature",
            publication_url="https://doi.org/10.1038/s41586-018-0367-9",
            hidden=False,
        )

        TaskType.objects.create(type="Segmentation")
        TaskType.objects.create(type="Classification")

        regions_structures = {
            "Head and Neck": ["Brain", "Teeth"],
            "Thorax": ["Lung"],
            "Cardiac": ["Heart"],
            "Abdomen": ["Liver", "Pancreas", "Kidney", "Spleen"],
            "Pelvis": ["Prostate", "Cervix"],
            "Spine": ["Spinal Cord"],
            "Upper Limb": ["Hand"],
            "Lower Limb": ["Knee"],
        }

        for region, structures in regions_structures.items():
            r = BodyRegion.objects.create(region=region)
            for structure in structures:
                BodyStructure.objects.create(structure=structure, region=r)

        modalities = (
            "CT",
            "MR",
            "XR",
            "PET",
            "PET-CT",
            "PET-MR",
            "Mammography",
            "CT-MR",
            "US",
            "TEM",
            "Histology",
        )

        for modality in modalities:
            ImagingModality.objects.create(modality=modality)

        mr_modality = ImagingModality.objects.get(modality="MR")
        ex_challenge.modalities.add(mr_modality)
        ex_challenge.save()

        retina_demo = UserenaSignup.objects.create_user(
            username="retina_demo",
            email="retina@example.com",
            password="retina",
            active=True,
        )
        retina_group = Group.objects.get(
            name=settings.RETINA_GRADERS_GROUP_NAME
        )
        retina_demo.groups.add(retina_group)<|MERGE_RESOLUTION|>--- conflicted
+++ resolved
@@ -36,6 +36,13 @@
         site.name = "Grand Challenge"
         site.save()
 
+        page = FlatPage.objects.create(
+            url="/about/",
+            title="About",
+            content="<p>You can add flatpages via django admin</p>",
+        )
+        page.sites.add(site)
+
         demoadmin = UserenaSignup.objects.create_user(
             username="demo",
             email="demo@example.com",
@@ -54,7 +61,6 @@
             password="user",
             active=True,
         )
-<<<<<<< HEAD
         adminuser = UserenaSignup.objects.create_user(
             username="admin",
             email="admin@example.com",
@@ -104,132 +110,6 @@
                 "path": "dice.mean",
                 "error_path": "dice.std",
                 "order": "desc",
-=======
-
-        if created:
-            page = FlatPage.objects.create(
-                url="/about/",
-                title="About",
-                content="<p>You can add flatpages via django admin</p>",
-            )
-            page.sites.add(site)
-
-            Page.objects.create(
-                title="home",
-                challenge=challenge,
-                hidden=True,
-                html='<h1>\r\n\tDefault Page</h1>\r\n<p>\r\n\tYou almost have COMIC framework up and running. Congratulations.<br />\r\n\tFor up to date info, please visit <a href="https://github.com/comic/grand-challenge.org">https://github.com/comic/grand-challenge.org</a></p>\r\n<p>\r\n\tOn COMIC framework anyone can sign up and create a project. A project is a collection of pages, data and software under a single name.<br />\r\n\tThe page you are reading now is the page "home" in the project "comic". The project "comic" is special in two ways:&nbsp; First, it is shown by default if you navigate to the root url and second, it\'s pages appear as a menu below each and every page of the framework. To make a project other than \'comic\' the main project, change the MAIN_PROJECT_NAME setting in comic/settings/00_default.conf.</p>\r\n<h2>\r\n\tUseful Code</h2>\r\n<p>\r\n\tAt the base level a project in COMIC framework is a collection of html pages under a single header. Most if the interesting functionality comes from using django <em>template tags</em> which you can use as functions inside you html code. They look like { % render_graph results.csv % } and are rendered by django when encountered. A list of template tags can be found on page "<a href="../template_tags">template tags</a>"</p>\r\n<p>\r\n\t\tcode for a sign in/ create new project button on a page:</p>\r\n<p>\r\n\t&nbsp;</p>\r\n<div style="text-align: center;background-color:#DFDFDF;float:none;margin-left:10px;margin-right:16px;margin-top:1px;padding:12px;width:164px;">\r\n\t\r\n\t<p>\r\n\t\t <a class="createNewComicSiteLink" href="{% url \'challenges:create\' %}">Create a new project</a></div>\r\n<p>There is a <a href=\'/site/testsite/\'>test site here</a>.</p><p> <h1>Site Stats</h1><div class=\'row no-gutters\'><div class=\'col-sm-4\'></div><div class=\'col-sm-4\'>{% allusers_statistics False %}</div><div class=\'col-sm-4\'></div></div> </p>\r\n',
-            )
-            Page.objects.create(
-                title="template_tags",
-                display_title="template tags",
-                challenge=challenge,
-                html='<p>\r\n\tBelow is a list of all template tags which can be used on any page of the framework. For example, the table below is rendered by inserting { % taglist % } into the html of the page. Some template tags use additional arguments. These are described in the right column.</p>\r\n<p>\r\n\t&nbsp;</p>\r\n<p>\r\n\t{% taglist %}</p>\r\n<p>\r\n\t&nbsp;</p>\r\n<p>\r\n\tIn addition, any <a href="https://docs.djangoproject.com/en/dev/ref/templates/builtins/">built-in django template tag</a> is also available.</p>\r\n',
-            )
-            demoadmin = UserenaSignup.objects.create_user(
-                username="demo",
-                email="demo@example.com",
-                password="demo",
-                active=True,
-            )
-            demoparticipant = UserenaSignup.objects.create_user(
-                username="demop",
-                email="demop@example.com",
-                password="demop",
-                active=True,
-            )
-            UserenaSignup.objects.create_user(
-                username="user",
-                email="user@example.com",
-                password="user",
-                active=True,
-            )
-            adminuser = UserenaSignup.objects.create_user(
-                username="admin",
-                email="admin@example.com",
-                password="admin",
-                active=True,
-            )
-            adminuser.is_staff = True
-            adminuser.save()
-            demo = Challenge.objects.create(
-                short_name="demo",
-                description="demo project",
-                creator=demoadmin,
-                use_evaluation=True,
-                hidden=False,
-            )
-            demo.add_participant(demoparticipant)
-            Page.objects.create(
-                challenge=demo, title="all", permission_lvl="ALL"
-            )
-            Page.objects.create(
-                challenge=demo, title="reg", permission_lvl="REG"
-            )
-            Page.objects.create(
-                challenge=demo, title="adm", permission_lvl="ADM"
-            )
-
-            method = Method(challenge=demo, creator=demoadmin)
-            container = ContentFile(base64.b64decode(b""))
-            method.image.save("test.tar", container)
-            method.save()
-
-            submission = Submission(challenge=demo, creator=demoparticipant)
-            content = ContentFile(base64.b64decode(b""))
-            submission.file.save("test.csv", content)
-            submission.save()
-
-            job = Job.objects.create(submission=submission, method=method)
-
-            Result.objects.create(
-                metrics={
-                    "acc": {"mean": 0.5, "std": 0.1},
-                    "dice": {"mean": 0.71, "std": 0.05},
-                },
-                job=job,
-            )
-
-            demo.evaluation_config.score_title = "Accuracy ± std"
-            demo.evaluation_config.score_jsonpath = "acc.mean"
-            demo.evaluation_config.score_error_jsonpath = "acc.std"
-            demo.evaluation_config.extra_results_columns = [
-                {
-                    "title": "Dice ± std",
-                    "path": "dice.mean",
-                    "error_path": "dice.std",
-                    "order": "desc",
-                }
-            ]
-
-            demo.evaluation_config.save()
-
-            ex_challenge = ExternalChallenge.objects.create(
-                creator=demoadmin,
-                homepage="https://www.example.com",
-                short_name="EXAMPLE2018",
-                title="Example External Challenge 2018",
-                description="An example of an external challenge",
-                event_name="Example Event",
-                event_url="https://www.example.com/2018",
-                publication_journal_name="Nature",
-                publication_url="https://doi.org/10.1038/s41586-018-0367-9",
-                hidden=False,
-            )
-
-            TaskType.objects.create(type="Segmentation")
-            TaskType.objects.create(type="Classification")
-
-            regions_structures = {
-                "Head and Neck": ["Brain", "Teeth"],
-                "Thorax": ["Lung"],
-                "Cardiac": ["Heart"],
-                "Abdomen": ["Liver", "Pancreas", "Kidney", "Spleen"],
-                "Pelvis": ["Prostate", "Cervix"],
-                "Spine": ["Spinal Cord"],
-                "Upper Limb": ["Hand"],
-                "Lower Limb": ["Knee"],
->>>>>>> e3e7529e
             }
         ]
 
