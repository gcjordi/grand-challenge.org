{% extends "site.html" %}
{% load evaluation_extras %}
{% load guardian_tags %}
{% load user_profile_link from profiles %}
{% load humanize %}

{% block pagecontent %}

    <h2>Result</h2>

    <dl>

        <dt>User</dt>
        <dd>
            {{ object.job.submission.creator|user_profile_link }}
        </dd>

        <dt>Challenge</dt>
        <dd><a href="{{ object.challenge.get_absolute_url }}">
            {{ object.challenge.short_name }}</a></dd>

        <dt>Submission created</dt>
        <dd>{{ object.job.submission.created }}</dd>

        <dt>Result created</dt>
        <dd>{{ object.created }}</dd>

        <dt>Position on leaderboard</dt>
        <dd>
<<<<<<< HEAD
            {% if object.published and object.rank > 0 %}
                {{ object.rank }}
=======
            {% if object.public and object.rank > 0 %}
                {{ object.rank|ordinal }}
>>>>>>> 7d14b855
            {% else %}
                This result has not been published on the leaderboard.
            {% endif %}
        </dd>

        {% if site.evaluation_config.show_supplementary_file_link %}
            <dt>{{ site.evaluation_config.supplementary_file_label }}:</dt>
            <dd>
                {% if object.job.submission.supplementary_file %}
                    <a href="{{ object.job.submission.supplementary_file.url }}">
                        <i class="fa fa-file"></i>
                    </a>
                {% endif %}
            </dd>
        {% endif %}

        {% if site.evaluation_config.show_publication_url %}
            <dt>Publication:</dt>
            <dd>
                {% if object.job.submission.publication_url %}
                    <a href="{{ object.job.submission.publication_url }}">
                        <i class="fa fa-file"></i>
                    </a>
                {% endif %}
            </dd>
        {% endif %}

        {% if request.user.is_staff and object.job.submission.annotationset %}
            <dt>Predictions</dt>
            <dd>
                <a class="btn btn-primary"
                   href="{{ object.job.submission.annotationset.get_absolute_url }}">
                   <i class="fa fa-eye"></i> View Predictions</a>
            </dd>
        {% endif %}

    </dl>

    <h3>Metrics</h3>
    <pre>{{ object.metrics|json_dumps }}</pre>

    {% get_obj_perms user for site as "site_perms" %}
    {% if "change_challenge" in site_perms %}
        <form method="post"
              action="{% url 'evaluation:result-update' site.short_name object.pk %}">
            {% csrf_token %}
            {% if object.published %}
                <input type="hidden" name="published"
                       value="false">
                <button type="submit" class="btn btn-danger">Remove result from
                    leaderboard
                </button>
            {% else %}
                <input type="hidden" name="published"
                       value="true">
                <button type="submit" class="btn btn-primary">Publish result on
                    leaderboard
                </button>
            {% endif %}
        </form>
    {% endif %}

{% endblock %}<|MERGE_RESOLUTION|>--- conflicted
+++ resolved
@@ -27,13 +27,8 @@
 
         <dt>Position on leaderboard</dt>
         <dd>
-<<<<<<< HEAD
             {% if object.published and object.rank > 0 %}
                 {{ object.rank }}
-=======
-            {% if object.public and object.rank > 0 %}
-                {{ object.rank|ordinal }}
->>>>>>> 7d14b855
             {% else %}
                 This result has not been published on the leaderboard.
             {% endif %}
