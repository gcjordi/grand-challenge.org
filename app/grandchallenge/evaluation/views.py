from datetime import timedelta, datetime
from typing import Dict

from django.contrib.messages.views import SuccessMessageMixin
from django.core.files import File
from django.db.models import Q
from django.utils import timezone
from django.views.generic import CreateView, ListView, DetailView, UpdateView

from grandchallenge.core.permissions.mixins import (
    UserIsChallengeAdminMixin,
    UserIsChallengeParticipantOrAdminMixin,
)
from grandchallenge.subdomains.utils import reverse
from grandchallenge.evaluation.forms import (
    MethodForm,
    SubmissionForm,
    ConfigForm,
    LegacySubmissionForm,
)
from grandchallenge.evaluation.models import (
    Result,
    Submission,
    Job,
    Method,
    Config,
)
from grandchallenge.jqfileupload.widgets.uploader import StagedAjaxFile


class ConfigUpdate(UserIsChallengeAdminMixin, SuccessMessageMixin, UpdateView):
    form_class = ConfigForm
    success_message = "Configuration successfully updated"

    def get_object(self, queryset=None):
        challenge = self.request.challenge
        return challenge.evaluation_config


class MethodCreate(UserIsChallengeAdminMixin, CreateView):
    model = Method
    form_class = MethodForm

    def form_valid(self, form):
        form.instance.creator = self.request.user
        form.instance.challenge = self.request.challenge

        uploaded_file: StagedAjaxFile = form.cleaned_data["chunked_upload"][0]
        form.instance.staged_image_uuid = uploaded_file.uuid

        return super().form_valid(form)


class MethodList(UserIsChallengeAdminMixin, ListView):
    model = Method

    def get_queryset(self):
        queryset = super().get_queryset()
        return queryset.filter(challenge=self.request.challenge)


class MethodDetail(UserIsChallengeAdminMixin, DetailView):
    model = Method


class SubmissionCreateBase(SuccessMessageMixin, CreateView):
    """
    This class has no permissions, do not use it directly! See the subclasses
    """

    model = Submission
    success_message = (
        "Your submission was successful. "
        "Your result will appear on the leaderboard when it is ready."
    )

    def get_form_kwargs(self):
        kwargs = super().get_form_kwargs()

        config = Config.objects.get(
            challenge=self.request.challenge
        )  # type: Config

        kwargs.update(
            {
                "display_comment_field": config.allow_submission_comments,
                "supplementary_file_choice": config.supplementary_file_choice,
                "supplementary_file_label": config.supplementary_file_label,
                "supplementary_file_help_text": config.supplementary_file_help_text,
                "publication_url_choice": config.publication_url_choice,
            }
        )

        return kwargs

    def get_context_data(self, **kwargs):
        context = super().get_context_data(**kwargs)

        config = Config.objects.get(challenge=self.request.challenge)

        context.update(
            self.get_next_submission(max_subs=config.daily_submission_limit)
        )

        pending_jobs = Job.objects.filter(
            submission__challenge=self.request.challenge,
            submission__creator=self.request.user,
            status__in=(Job.PENDING, Job.STARTED),
        ).count()

        context.update({"pending_jobs": pending_jobs})

        return context

    def get_next_submission(
        self,
        *,
        max_subs: int,
        period: timedelta = timedelta(days=1),
        now: datetime = None,
    ) -> Dict:
        """
        Determines the number of submissions left for the user in a given time
        period, and when they can next submit.

        :return: A dictionary containing remaining_submissions (int) and
        next_submission_at (datetime)
        """
        if now is None:
            now = timezone.now()

        subs = (
            Submission.objects.filter(
                challenge=self.request.challenge,
                creator=self.request.user,
                created__gte=now - period,
            )
            .exclude(job__status=Job.FAILURE)
            .order_by("-created")
            .distinct()
        )

        try:
            next_sub_at = subs[max_subs - 1].created + period
        except (IndexError, AssertionError):
            next_sub_at = now

        return {
            "remaining_submissions": max_subs - len(subs),
            "next_submission_at": next_sub_at,
        }

    def form_valid(self, form):

        if form.instance.creator is None:
            form.instance.creator = self.request.user

        form.instance.challenge = self.request.challenge

        uploaded_file = form.cleaned_data["chunked_upload"][0]

        with uploaded_file.open() as f:
            form.instance.file.save(uploaded_file.name, File(f))

        return super().form_valid(form)

    def get_success_url(self):
        return reverse(
            "evaluation:job-list",
            kwargs={"challenge_short_name": self.object.challenge.short_name},
        )


class SubmissionCreate(
    UserIsChallengeParticipantOrAdminMixin, SubmissionCreateBase
):
    form_class = SubmissionForm


class LegacySubmissionCreate(UserIsChallengeAdminMixin, SubmissionCreateBase):
    form_class = LegacySubmissionForm


class SubmissionList(UserIsChallengeParticipantOrAdminMixin, ListView):
    model = Submission

    def get_queryset(self):
        """ Admins see everything, participants just their submissions """
        queryset = super().get_queryset()
        challenge = self.request.challenge
        if challenge.is_admin(self.request.user):
            return queryset.filter(challenge=self.request.challenge)

        else:
            return queryset.filter(
                Q(challenge=self.request.challenge),
                Q(creator__pk=self.request.user.pk),
            )


class SubmissionDetail(UserIsChallengeAdminMixin, DetailView):
    # TODO - if participant: list only their submissions
    model = Submission


class JobCreate(UserIsChallengeAdminMixin, CreateView):
    model = Job
    fields = "__all__"


class JobList(UserIsChallengeParticipantOrAdminMixin, ListView):
    model = Job

    def get_queryset(self):
        """ Admins see everything, participants just their jobs """
<<<<<<< HEAD
        challenge = self.request.challenge

        queryset = super().get_queryset()
        queryset = queryset.select_related("result").filter(
            submission__challenge=challenge
        )

        if challenge.is_admin(self.request.user):
            return queryset
=======
        queryset = super().get_queryset()
        queryset = queryset.select_related(
            "result", "submission__creator__user_profile"
        )

        challenge = self.request.challenge
        if challenge.is_admin(self.request.user):
            return queryset.filter(challenge=self.request.challenge)
>>>>>>> ab402a2b
        else:
            return queryset.filter(
                Q(submission__creator__pk=self.request.user.pk)
            )


class JobDetail(UserIsChallengeAdminMixin, DetailView):
    # TODO - if participant: list only their jobs
    model = Job


class ResultList(ListView):
    model = Result

    def get_context_data(self, *args, **kwargs):
        context = super().get_context_data(*args, **kwargs)

        context.update(
            {
                "evaluation_config": Config.objects.get(
                    challenge=self.request.challenge
                )
            }
        )

        return context

    def get_queryset(self):
        queryset = super().get_queryset()
        queryset = queryset.select_related(
            "job__submission__creator__user_profile"
        )
        return queryset.filter(
            Q(job__submission__challenge=self.request.challenge),
            Q(published=True),
            ~Q(rank=0),  # Exclude results without a rank
        )


class ResultDetail(DetailView):
    model = Result


class ResultUpdate(UserIsChallengeAdminMixin, SuccessMessageMixin, UpdateView):
    model = Result
    fields = ("published",)
    success_message = "Result successfully updated."<|MERGE_RESOLUTION|>--- conflicted
+++ resolved
@@ -213,26 +213,15 @@
 
     def get_queryset(self):
         """ Admins see everything, participants just their jobs """
-<<<<<<< HEAD
         challenge = self.request.challenge
 
         queryset = super().get_queryset()
-        queryset = queryset.select_related("result").filter(
-            submission__challenge=challenge
-        )
+        queryset = queryset.select_related(
+            "result", "submission__creator__user_profile"
+        ).filter(submission__challenge=challenge)
 
         if challenge.is_admin(self.request.user):
             return queryset
-=======
-        queryset = super().get_queryset()
-        queryset = queryset.select_related(
-            "result", "submission__creator__user_profile"
-        )
-
-        challenge = self.request.challenge
-        if challenge.is_admin(self.request.user):
-            return queryset.filter(challenge=self.request.challenge)
->>>>>>> ab402a2b
         else:
             return queryset.filter(
                 Q(submission__creator__pk=self.request.user.pk)
