<<<<<<< HEAD
# -*- coding: utf-8 -*-
from decimal import Decimal
=======
>>>>>>> a8cecda2
from typing import Tuple, Type

from django.conf import settings
from django.core.files import File
from django.db import models

from grandchallenge.container_exec.backends.docker import Executor
from grandchallenge.container_exec.tasks import execute_job
from grandchallenge.core.validators import ExtensionValidator
from grandchallenge.jqfileupload.models import StagedFile


class ContainerExecJobModel(models.Model):
    # The job statuses come directly from celery.result.AsyncResult.status:
    # http://docs.celeryproject.org/en/latest/reference/celery.result.html
    PENDING = 0
    STARTED = 1
    RETRY = 2
    FAILURE = 3
    SUCCESS = 4
    CANCELLED = 5

    STATUS_CHOICES = (
        (PENDING, "Queued"),
        (STARTED, "Started"),
        (RETRY, "Re-Queued"),
        (FAILURE, "Failed"),
        (SUCCESS, "Succeeded"),
        (CANCELLED, "Cancelled"),
    )

    status = models.PositiveSmallIntegerField(
        choices=STATUS_CHOICES, default=PENDING
    )
    output = models.TextField()

    def update_status(self, *, status: STATUS_CHOICES, output: str = None):
        self.status = status

        if output:
            self.output = output

        self.save()

    @property
    def container(self) -> "ContainerImageModel":
        """
        Returns the container object associated with this instance, which
        should be a foreign key to an object that is a subclass of
        ContainerImageModel
        """
        raise NotImplementedError

    @property
    def input_files(self) -> Tuple[File, ...]:
        """
        Returns a tuple of the input files that will be mounted into the
        container when it is executed
        """
        raise NotImplementedError

    @property
    def executor_cls(self) -> Type[Executor]:
        """
        Returns the executor class for this job, which must be a subclass of
        Executor
        """
        raise NotImplementedError

    def create_result(self, *, result: dict):
        """
        This is called at the end of the container execution, the result object
        for this job must be created by this function.
        """
        raise NotImplementedError

    def schedule_job(self):
        execute_job.apply_async(
            task_id=str(self.pk),
            kwargs={
                "job_pk": self.pk,
                "job_app_label": self._meta.app_label,
                "job_model_name": self._meta.model_name,
            },
        )

    class Meta:
        abstract = True


def docker_image_path(instance, filename):
    return (
        f"docker/"
        f"images/"
        f"{instance._meta.app_label.lower()}/"
        f"{instance._meta.model_name.lower()}/"
        f"{instance.pk}/"
        f"{filename}"
    )


class ContainerImageModel(models.Model):
    creator = models.ForeignKey(
        settings.AUTH_USER_MODEL, null=True, on_delete=models.SET_NULL
    )
<<<<<<< HEAD

=======
    staged_image_uuid = models.UUIDField(blank=True, null=True, editable=False)
>>>>>>> a8cecda2
    image = models.FileField(
        blank=True,
        upload_to=docker_image_path,
        validators=[ExtensionValidator(allowed_extensions=(".tar",))],
        help_text=(
            "Tar archive of the container image produced from the command "
            "`docker save IMAGE > IMAGE.tar`. See "
            "https://docs.docker.com/engine/reference/commandline/save/"
        ),
    )

    image_sha256 = models.CharField(editable=False, max_length=71)

    ready = models.BooleanField(
        default=False,
        editable=False,
        help_text="Is this image ready to be used?",
    )
    status = models.TextField(editable=False)

    requires_gpu = models.BooleanField(default=False)
    requires_memory_gb = models.PositiveIntegerField(default=4)
    # Support up to 99.99 cpu cores
    requires_cpu_cores = models.DecimalField(
        default=Decimal("1.0"), max_digits=4, decimal_places=2
    )

    class Meta:
        abstract = True<|MERGE_RESOLUTION|>--- conflicted
+++ resolved
@@ -1,8 +1,4 @@
-<<<<<<< HEAD
-# -*- coding: utf-8 -*-
 from decimal import Decimal
-=======
->>>>>>> a8cecda2
 from typing import Tuple, Type
 
 from django.conf import settings
@@ -108,11 +104,7 @@
     creator = models.ForeignKey(
         settings.AUTH_USER_MODEL, null=True, on_delete=models.SET_NULL
     )
-<<<<<<< HEAD
-
-=======
     staged_image_uuid = models.UUIDField(blank=True, null=True, editable=False)
->>>>>>> a8cecda2
     image = models.FileField(
         blank=True,
         upload_to=docker_image_path,
