from django.conf import settings
from django.conf.urls import include, url
from django.contrib import admin
from django.template.response import TemplateResponse
<<<<<<< HEAD
from django.urls import path
from django.views.generic import TemplateView
=======
from django.urls import re_path, path
from django.views.generic import TemplateView, RedirectView
>>>>>>> fea1417f

from grandchallenge.pages.views import FaviconView
from grandchallenge.core.views import comicmain
from grandchallenge.uploads.views import serve

admin.autodiscover()


def handler500(request):
    context = {'request': request}
    template_name = '500.html'
    return TemplateResponse(request, template_name, context, status=500)


urlpatterns = [
    # main page
    url(r'^$', comicmain, name='home'),
    url(
        r'^robots\.txt/$',
        TemplateView.as_view(
            template_name='robots.txt', content_type='text/plain'
        ),
    ),

    # Favicons
    path(
        'favicon.ico/',
        FaviconView.as_view(rel='shortcut icon'),
        name='favicon',
    ),
    path(
        'apple-touch-icon.png/',
        FaviconView.as_view(rel='apple-touch-icon'),
        name='apple-touch-icon',
    ),
    path(
        'apple-touch-icon-precomposed.png/',
        FaviconView.as_view(rel='apple-touch-icon-precomposed'),
        name='apple-touch-icon-precomposed',
    ),
    path(
        'apple-touch-icon-<int:size>x<int>.png/',
        FaviconView.as_view(rel='apple-touch-icon'),
        name='apple-touch-icon-sized',
    ),
    path(
        'apple-touch-icon-<int:size>x<int>-precomposed.png/',
        FaviconView.as_view(rel='apple-touch-icon-precomposed'),
        name='apple-touch-icon-precomposed-sized',
    ),

    url(settings.ADMIN_URL, admin.site.urls),
    url(r'^site/', include('grandchallenge.core.urls'), name='site'),
    # Do not change the namespace without updating the view names in
    # evaluation.serializers
    url(r'^api/', include('grandchallenge.api.urls', namespace='api')),
    # Used for logging in and managing grandchallenge.profiles. This is done on the framework
    # level because it is too hard to get this all under each project
    url(r'^accounts/', include('grandchallenge.profiles.urls')),
    url(r'^socialauth/', include('social_django.urls', namespace='social')),
    url(
        r'^challenges/',
        include('grandchallenge.challenges.urls', namespace='challenges'),
    ),
    re_path(
        r"^(?i)all_challenges/$",
        RedirectView.as_view(pattern_name="challenges:list", permanent=False),
    ),

    path('cases/', include('grandchallenge.cases.urls', namespace='cases')),
    path('algorithms/',
         include('grandchallenge.algorithms.urls', namespace='algorithms')),

    # ========== catch all ====================
    # when all other urls have been checked, try to load page from main project
    # keep this url at the bottom of this list, because urls are checked in
    # order
    url(r'^(?P<page_title>[\w-]+)/$', comicmain, name='mainproject-home'),
    url(r'^media/(?P<challenge_short_name>[\w-]+)/(?P<path>.*)$', serve),
]
if settings.DEBUG and settings.ENABLE_DEBUG_TOOLBAR:
    import debug_toolbar

    urlpatterns = [
                      url(r'^__debug__/', include(debug_toolbar.urls))
                  ] + urlpatterns<|MERGE_RESOLUTION|>--- conflicted
+++ resolved
@@ -2,13 +2,8 @@
 from django.conf.urls import include, url
 from django.contrib import admin
 from django.template.response import TemplateResponse
-<<<<<<< HEAD
-from django.urls import path
-from django.views.generic import TemplateView
-=======
 from django.urls import re_path, path
 from django.views.generic import TemplateView, RedirectView
->>>>>>> fea1417f
 
 from grandchallenge.pages.views import FaviconView
 from grandchallenge.core.views import comicmain
@@ -65,8 +60,9 @@
     # Do not change the namespace without updating the view names in
     # evaluation.serializers
     url(r'^api/', include('grandchallenge.api.urls', namespace='api')),
-    # Used for logging in and managing grandchallenge.profiles. This is done on the framework
-    # level because it is too hard to get this all under each project
+    # Used for logging in and managing grandchallenge.profiles. This is done on
+    # the framework level because it is too hard to get this all under each
+    # project
     url(r'^accounts/', include('grandchallenge.profiles.urls')),
     url(r'^socialauth/', include('social_django.urls', namespace='social')),
     url(
