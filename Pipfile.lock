--- conflicted
+++ resolved
@@ -1,11 +1,7 @@
 {
     "_meta": {
         "hash": {
-<<<<<<< HEAD
-            "sha256": "9769e111726c2b710c7dcf630b80a9de625460e79e71b8ad3db184bf88fc30c4"
-=======
-            "sha256": "99022f52b2bf93194299376ebccb15e71ad4dc5b86a09ac3ec719dea7175a962"
->>>>>>> 6e27d1cc
+            "sha256": "a4ea9f548133d7b601e09a4db808aa43fa32417363ae345552dab56fd8c92c19"
         },
         "pipfile-spec": 6,
         "requires": {},
