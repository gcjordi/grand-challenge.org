{
    "_meta": {
        "hash": {
<<<<<<< HEAD
            "sha256": "1be339c81fcc26253b621a30fed079d4f797cd324a2319a68e0e6f4b432e2ed5"
=======
            "sha256": "f2d3fc299367448d4bbadaa7c5ac974da9c68c55d504e448ed4e107604667798"
>>>>>>> 992382f6
        },
        "pipfile-spec": 6,
        "requires": {},
        "sources": [
            {
                "name": "pypi",
                "url": "https://pypi.python.org/simple",
                "verify_ssl": true
            }
        ]
    },
    "default": {
        "amqp": {
            "hashes": [
                "sha256:16056c952e8029ce8db097edf0d7c2fe2ba9de15d30ba08aee2c5221273d8e23",
                "sha256:6816eed27521293ee03aa9ace300a07215b11fee4e845588a9b863a7ba30addb"
            ],
            "version": "==2.4.1"
        },
        "beautifulsoup4": {
            "hashes": [
                "sha256:034740f6cb549b4e932ae1ab975581e6103ac8f942200a0e9759065984391858",
                "sha256:945065979fb8529dd2f37dbb58f00b661bdbcbebf954f93b32fdf5263ef35348",
                "sha256:ba6d5c59906a85ac23dadfe5c88deaf3e179ef565f4898671253e50a78680718"
            ],
            "index": "pypi",
            "version": "==4.7.1"
        },
        "billiard": {
            "hashes": [
                "sha256:42d9a227401ac4fba892918bba0a0c409def5435c4b483267ebfe821afaaba0e"
            ],
            "version": "==3.5.0.5"
        },
        "bleach": {
            "hashes": [
                "sha256:213336e49e102af26d9cde77dd2d0397afabc5a6bf2fed985dc35b5d1e285a16",
                "sha256:3fdf7f77adcf649c9911387df51254b813185e32b2c6619f690b593a617e19fa"
            ],
            "index": "pypi",
            "version": "==3.1.0"
        },
        "boto3": {
            "hashes": [
                "sha256:6bcde55eed4a7e5fdf73a324c19a8e62a76f17fff6267d50c6d21d7acb00bb30",
                "sha256:c103241394d396ee08548b03d5d1f0f89a7ad1dfa7ccca88a47131f329cca093"
            ],
            "index": "pypi",
            "version": "==1.9.96"
        },
        "botocore": {
            "hashes": [
                "sha256:55c1594041e6716847d5a8b38181e3cc44e245edbf4598ae2b99e3040073b2cf",
                "sha256:c72dfa1f1f6be34b8d91606fa823ab5d3e0ea0d74b700a7868b4c5a642b23041"
            ],
            "version": "==1.12.96"
        },
        "brotli": {
            "hashes": [
                "sha256:0538dc1744fd17c314d2adc409ea7d1b779783b89fd95bcfb0c2acc93a6ea5a7",
                "sha256:0970a47f471782912d7705160b2b0a9306e68e6fadf9cffcaeb42d8f0951e26c",
                "sha256:113f51658e6fe548dce4b3749f6ef6c24de4184ba9c10a909cbee4261c2a5da0",
                "sha256:1e1aa9c4d1558889f42749c8baf846007953bfd32c8209230cf1cd1f5ef33495",
                "sha256:2f2f4f78f29ac4a45d15b3d9fc3fd9705e0ad313a44b129f6e1d0c6916bad0e2",
                "sha256:3269f6de1dd150fd0cce1c158b61ff5ac06d627fd3ae9c6ea03aed26fbbff7ea",
                "sha256:50dd9ad2a2bb12da4e9002a438672d182f98e546e99952de80280a1e1729664f",
                "sha256:5519a4b01b1a4f965083cbfa2ef2b9774c5a5f352341c47b50776ad109423d72",
                "sha256:5eb27722d320370315971c427eb8aa7cc0791f2a458840d357ac653bd0ad3a14",
                "sha256:5f06b4d5b6f58e5b5c220c2f23cad034dc5efa51b01fde2351ced1605bd980e2",
                "sha256:72848d25a5f9e736db4af4512e0c3feecc094d57d241f8f1ae959115a2c39756",
                "sha256:743001bca75f4a6b4454be3510feca46f9d61a0c782a9bc2bc684bdb245e279e",
                "sha256:9d1c2dd27a1083fefd05b1b2f8df4a6bc2aaa6c21dd82cd41c8ae5e7c23a87f8",
                "sha256:a13ce9b419fe9f277c63f700efb0e444331509d1881b5610d2ba7e9080606967",
                "sha256:a19ef0952b9d2803df88dff07f45a6c92d5676afb9b8d69cf32232d684036d11",
                "sha256:ad766ca8b8c1419b71a22756b45264f45725c86133dc80a7cbe30b6b78c75620",
                "sha256:ad7963f261988ee0883816b6b9f206f11461c9b3cb5cfbca0c9ab5adc406d395",
                "sha256:c16201060c5a3f8742e3deae759014251ac92f382f82bc2a41dc079ff18c3f24",
                "sha256:c43b202f65891861a9a336984a103de25de235f756de69e32db893156f767013",
                "sha256:c675c6cce4295cb1a692f3de7416aacace7314e064b94bc86e93aceefce7fd3e",
                "sha256:d17cec0b992b1434f5f9df9986563605a4d1b1acd5574c87fc2ac014bcbd3316",
                "sha256:dc91f6129953861a73d9a65c52a8dd682b561a9ebaf65283541645cab6489917",
                "sha256:e2f4cbd1760d2bf2f30e396c2301999aab0191aec031a6a8a04950b2f575a536",
                "sha256:f192e6d3556714105c10486bbd6d045e38a0c04d9da3cef21e0a8dfd8e162df4",
                "sha256:f775b07026af2b1b0b5a8b05e41571cdcf3a315a67df265d60af301656a5425b",
                "sha256:f969ec7f56ba9636679e69ca07fba548312ccaca37412ee823c7f413541ad7e0",
                "sha256:f9dc52cd70907aafb99a773b66b156f2f995c7a0d284397c487c8b71ddbef2f9",
                "sha256:fc7212e36ebeb81aebf7949c92897b622490d7c0e333a479c0395591e7994600"
            ],
            "index": "pypi",
            "version": "==1.0.7"
        },
        "celery": {
            "hashes": [
                "sha256:77dab4677e24dc654d42dfbdfed65fa760455b6bb563a0877ecc35f4cfcfc678",
                "sha256:ad7a7411772b80a4d6c64f2f7f723200e39fb66cf614a7fdfab76d345acc7b13"
            ],
            "index": "pypi",
            "version": "==4.2.1"
        },
        "certifi": {
            "hashes": [
                "sha256:47f9c83ef4c0c621eaef743f133f09fa8a74a9b75f037e8624f83bd1b6626cb7",
                "sha256:993f830721089fef441cdfeb4b2c8c9df86f0c63239f06bd025a76a7daddb033"
            ],
            "version": "==2018.11.29"
        },
        "chardet": {
            "hashes": [
                "sha256:84ab92ed1c4d4f16916e05906b6b75a6c0fb5db821cc65e70cbd64a3e2a5eaae",
                "sha256:fc323ffcaeaed0e0a02bf4d117757b98aed530d9ed4531e3e15460124c106691"
            ],
            "version": "==3.0.4"
        },
        "cycler": {
            "hashes": [
                "sha256:1d8a5ae1ff6c5cf9b93e8811e581232ad8920aeec647c37316ceac982b08cb2d",
                "sha256:cd7b2d1018258d7247a71425e9f26463dfb444d411c39569972f4ce586b0c9d8"
            ],
            "version": "==0.10.0"
        },
        "decorator": {
            "hashes": [
                "sha256:33cd704aea07b4c28b3eb2c97d288a06918275dac0ecebdaf1bc8a48d98adb9e",
                "sha256:cabb249f4710888a2fc0e13e9a16c343d932033718ff62e1e9bc93a9d3a9122b"
            ],
            "version": "==4.3.2"
        },
        "defusedxml": {
            "hashes": [
                "sha256:24d7f2f94f7f3cb6061acb215685e5125fbcdc40a857eff9de22518820b0a4f4",
                "sha256:702a91ade2968a82beb0db1e0766a6a273f33d4616a6ce8cde475d8e09853b20"
            ],
            "markers": "python_version >= '3.0'",
            "version": "==0.5.0"
        },
        "django": {
            "hashes": [
                "sha256:275bec66fd2588dd517ada59b8bfb23d4a9abc5a362349139ddda3c7ff6f5ade",
                "sha256:939652e9d34d7d53d74d5d8ef82a19e5f8bb2de75618f7e5360691b6e9667963"
            ],
            "index": "pypi",
            "version": "==2.1.7"
        },
        "django-appconf": {
            "hashes": [
                "sha256:6a4d9aea683b4c224d97ab8ee11ad2d29a37072c0c6c509896dd9857466fb261",
                "sha256:ddab987d14b26731352c01ee69c090a4ebfc9141ed223bef039d79587f22acd9"
            ],
            "version": "==1.0.2"
        },
        "django-autocomplete-light": {
            "hashes": [
                "sha256:996cc62519a6e2e9cd1c26e57ddc5f14541209a93e62e83d7b3df3ba65c1f458"
            ],
            "index": "pypi",
            "version": "==3.3.2"
        },
        "django-celery-beat": {
            "hashes": [
                "sha256:3c2c22647455be5503aca7450db64ea53acacee2d0aef3d7ac49aa3ef3845724",
                "sha256:bfc22dad2884524697e1fcdfa63c0555a65151a97902c3045cd2cf7bf63970e4"
            ],
            "index": "pypi",
            "version": "==1.4.0"
        },
        "django-celery-email": {
            "hashes": [
                "sha256:1b2e0e31c6266007463befdc23934696fc93dcf320dfc85b8bb6b063cfe9558a",
                "sha256:e5f9122c02ec58d3e49653475ad1b8612fd752681ce2f006d9c0792c57046283"
            ],
            "index": "pypi",
            "version": "==2.0.1"
        },
        "django-celery-results": {
            "hashes": [
                "sha256:80292a68c8b705c788ff0bca9cacc5a431a4de39d7ff49e2ca8277b700d3d616",
                "sha256:89ae9e32076efc65bcba31bc729870da9b230c63af22b673b79170c4a98039b1"
            ],
            "index": "pypi",
            "version": "==1.0.4"
        },
        "django-compat": {
            "hashes": [
                "sha256:3ac9a3bedc56b9365d9eb241bc5157d0c193769bf995f9a78dc1bc24e7c2331b"
            ],
            "version": "==1.0.15"
        },
        "django-countries": {
            "hashes": [
                "sha256:5307a61172eee5740720e44ea08721858b7d8bf8509ec7701ccd7a8d21120b9a",
                "sha256:e4eaaec9bddb9365365109f833d1fd0ecc0cfee3348bf5441c0ccefb2d6917cd"
            ],
            "index": "pypi",
            "version": "==5.3.3"
        },
        "django-crispy-forms": {
            "hashes": [
                "sha256:5952bab971110d0b86c278132dae0aa095beee8f723e625c3d3fa28888f1675f",
                "sha256:705ededc554ad8736157c666681165fe22ead2dec0d5446d65fc9dd976a5a876"
            ],
            "index": "pypi",
            "version": "==1.7.2"
        },
        "django-favicon-plus": {
            "hashes": [
                "sha256:3394a951d8dc611eb1ea027ad1181d7f650ca234506585b27e93d7ed06b981bf"
            ],
            "index": "pypi",
            "version": "==0.0.8"
        },
        "django-guardian": {
            "hashes": [
                "sha256:9e144bbdfa67f523dc6f70768653a19c0aac29394f947a80dcb8eb7900840637",
                "sha256:ed47220d5e7a849c92ead9f25c5a576df3cebfd4ec398beee819418e0b6f2470"
            ],
            "version": "==1.5.0"
        },
        "django-select2": {
            "hashes": [
                "sha256:7e5a3da54332cb94174a91e0a03177ce44c152049b0876424ba81fc805dbb89f",
                "sha256:f93b5b626e5c0e8ced24e1e31027eb4850649216e4132cdc3f3880c0bed241c9"
            ],
            "index": "pypi",
            "version": "==6.3.1"
        },
        "django-storages": {
            "hashes": [
                "sha256:8e35d2c7baeda5dc6f0b4f9a0fc142d25f9a1bf72b8cebfcbc5db4863abc552d",
                "sha256:b1a63cd5ea286ee5a9fb45de6c3c5c0ae132d58308d06f1ce9865cfcd5e470a7"
            ],
            "index": "pypi",
            "version": "==1.7.1"
        },
        "django-summernote": {
            "hashes": [
                "sha256:7e2a7cfa806dba508aceee872a7a556b0f86ebcc176f9c3951d4ae56871de609"
            ],
            "index": "pypi",
            "version": "==0.8.11.4"
        },
        "django-timezone-field": {
            "hashes": [
                "sha256:7d7a37cfeacec5b1e81cd2f0aa334d46ebaa369cd516028579ed343cbc676c38",
                "sha256:d9fdab77c443b78c362ffaeb50fe7d7b54692c89aaae8ca1cae67848139b82ac"
            ],
            "version": "==3.0"
        },
        "django-userena-ce": {
            "hashes": [
                "sha256:0ea30473d5e4f4a60234288dfe0bff3e7198859f4ccf78a7917491887396353d",
                "sha256:2b1125091cf0d6d62fd9b3dc05e118bcc53ee54d03dc0ef4af6eac2901904326"
            ],
            "index": "pypi",
            "version": "==4.1.0"
        },
        "djangorestframework": {
            "hashes": [
                "sha256:79c6efbb2514bc50cf25906d7c0a5cfead714c7af667ff4bd110312cd380ae66",
                "sha256:a4138613b67e3a223be6c97f53b13d759c5b90d2b433bad670b8ebf95402075f"
            ],
            "index": "pypi",
            "version": "==3.9.1"
        },
        "docker": {
            "hashes": [
                "sha256:2840ffb9dc3ef6d00876bde476690278ab13fa1f8ba9127ef855ac33d00c3152",
                "sha256:5831256da3477723362bc71a8df07b8cd8493e4a4a60cebd45580483edbe48ae"
            ],
            "index": "pypi",
            "version": "==3.7.0"
        },
        "docker-pycreds": {
            "hashes": [
                "sha256:6ce3270bcaf404cc4c3e27e4b6c70d3521deae82fb508767870fdbf772d584d4",
                "sha256:7266112468627868005106ec19cd0d722702d2b7d5912a28e19b826c3d37af49"
            ],
            "version": "==0.4.0"
        },
        "docutils": {
            "hashes": [
                "sha256:02aec4bd92ab067f6ff27a38a38a41173bf01bed8f89157768c1573f53e474a6",
                "sha256:51e64ef2ebfb29cae1faa133b3710143496eca21c530f3f71424d77687764274",
                "sha256:7a4bd47eaf6596e1295ecb11361139febe29b084a87bf005bf899f9a42edc3c6"
            ],
            "version": "==0.14"
        },
        "easy-thumbnails": {
            "hashes": [
                "sha256:23fbe3415c93b2369ece8ebdfb5faa05540943bef8b941b3118ce769ba95e275"
            ],
            "version": "==2.6"
        },
        "entrypoints": {
            "hashes": [
                "sha256:589f874b313739ad35be6e0cd7efde2a4e9b6fea91edcc34e58ecbb8dbe56d19",
                "sha256:c70dd71abe5a8c85e55e12c19bd91ccfeec11a6e99044204511f9ed547d48451"
            ],
            "version": "==0.3"
        },
        "gunicorn": {
            "hashes": [
                "sha256:aa8e0b40b4157b36a5df5e599f45c9c76d6af43845ba3b3b0efe2c70473c2471",
                "sha256:fa2662097c66f920f53f70621c6c58ca4a3c4d3434205e608e121b5b3b71f4f3"
            ],
            "index": "pypi",
            "version": "==19.9.0"
        },
        "html2text": {
            "hashes": [
                "sha256:490db40fe5b2cd79c461cf56be4d39eb8ca68191ae41ba3ba79f6cb05b7dd662",
                "sha256:627514fb30e7566b37be6900df26c2c78a030cc9e6211bda604d8181233bcdd4"
            ],
            "version": "==2018.1.9"
        },
        "httplib2": {
            "hashes": [
                "sha256:4ba6b8fd77d0038769bf3c33c9a96a6f752bc4cdf739701fdcaf210121f399d4"
            ],
            "version": "==0.12.1"
        },
        "idna": {
            "hashes": [
                "sha256:c357b3f628cf53ae2c4c05627ecc484553142ca23264e593d327bcde5e9c3407",
                "sha256:ea8b7f6188e6fa117537c3df7da9fc686d485087abf6ac197f9c46432f7e4a3c"
            ],
            "version": "==2.8"
        },
        "ipython-genutils": {
            "hashes": [
                "sha256:72dd37233799e619666c9f639a9da83c34013a73e8bbc79a7a6348d93c61fab8",
                "sha256:eb2e116e75ecef9d4d228fdc66af54269afa26ab4463042e33785b887c628ba8"
            ],
            "version": "==0.2.0"
        },
        "jinja2": {
            "hashes": [
                "sha256:74c935a1b8bb9a3947c50a54766a969d4846290e1e788ea44c1392163723c3bd",
                "sha256:f84be1bb0040caca4cea721fcbbbbd61f9be9464ca236387158b0feea01914a4"
            ],
            "version": "==2.10"
        },
        "jmespath": {
            "hashes": [
                "sha256:6a81d4c9aa62caf061cb517b4d9ad1dd300374cd4706997aff9cd6aedd61fc64",
                "sha256:f11b4461f425740a1d908e9a3f7365c3d2e569f6ca68a2ff8bc5bcd9676edd63"
            ],
            "version": "==0.9.3"
        },
        "jsonschema": {
            "hashes": [
                "sha256:000e68abd33c972a5248544925a0cae7d1125f9bf6c58280d37546b946769a08",
                "sha256:6ff5f3180870836cae40f06fa10419f557208175f13ad7bc26caa77beb1f6e02"
            ],
            "index": "pypi",
            "version": "==2.6.0"
        },
        "jupyter-core": {
            "hashes": [
                "sha256:927d713ffa616ea11972534411544589976b2493fc7e09ad946e010aa7eb9970",
                "sha256:ba70754aa680300306c699790128f6fbd8c306ee5927976cbe48adacf240c0b7"
            ],
            "version": "==4.4.0"
        },
        "kiwisolver": {
            "hashes": [
                "sha256:0ee4ed8b3ae8f5f712b0aa9ebd2858b5b232f1b9a96b0943dceb34df2a223bc3",
                "sha256:0f7f532f3c94e99545a29f4c3f05637f4d2713e7fd91b4dd8abfc18340b86cd5",
                "sha256:1a078f5dd7e99317098f0e0d490257fd0349d79363e8c923d5bb76428f318421",
                "sha256:1aa0b55a0eb1bd3fa82e704f44fb8f16e26702af1a073cc5030eea399e617b56",
                "sha256:2874060b91e131ceeff00574b7c2140749c9355817a4ed498e82a4ffa308ecbc",
                "sha256:379d97783ba8d2934d52221c833407f20ca287b36d949b4bba6c75274bcf6363",
                "sha256:3b791ddf2aefc56382aadc26ea5b352e86a2921e4e85c31c1f770f527eb06ce4",
                "sha256:4329008a167fac233e398e8a600d1b91539dc33c5a3eadee84c0d4b04d4494fa",
                "sha256:45813e0873bbb679334a161b28cb9606d9665e70561fd6caa8863e279b5e464b",
                "sha256:53a5b27e6b5717bdc0125338a822605084054c80f382051fb945d2c0e6899a20",
                "sha256:574f24b9805cb1c72d02b9f7749aa0cc0b81aa82571be5201aa1453190390ae5",
                "sha256:66f82819ff47fa67a11540da96966fb9245504b7f496034f534b81cacf333861",
                "sha256:79e5fe3ccd5144ae80777e12973027bd2f4f5e3ae8eb286cabe787bed9780138",
                "sha256:83410258eb886f3456714eea4d4304db3a1fc8624623fc3f38a487ab36c0f653",
                "sha256:8b6a7b596ce1d2a6d93c3562f1178ebd3b7bb445b3b0dd33b09f9255e312a965",
                "sha256:9576cb63897fbfa69df60f994082c3f4b8e6adb49cccb60efb2a80a208e6f996",
                "sha256:95a25d9f3449046ecbe9065be8f8380c03c56081bc5d41fe0fb964aaa30b2195",
                "sha256:a424f048bebc4476620e77f3e4d1f282920cef9bc376ba16d0b8fe97eec87cde",
                "sha256:aaec1cfd94f4f3e9a25e144d5b0ed1eb8a9596ec36d7318a504d813412563a85",
                "sha256:acb673eecbae089ea3be3dcf75bfe45fc8d4dcdc951e27d8691887963cf421c7",
                "sha256:b15bc8d2c2848a4a7c04f76c9b3dc3561e95d4dabc6b4f24bfabe5fd81a0b14f",
                "sha256:b1c240d565e977d80c0083404c01e4d59c5772c977fae2c483f100567f50847b",
                "sha256:c595693de998461bcd49b8d20568c8870b3209b8ea323b2a7b0ea86d85864694",
                "sha256:ce3be5d520b4d2c3e5eeb4cd2ef62b9b9ab8ac6b6fedbaa0e39cdb6f50644278",
                "sha256:e0f910f84b35c36a3513b96d816e6442ae138862257ae18a0019d2fc67b041dc",
                "sha256:ea36e19ac0a483eea239320aef0bd40702404ff8c7e42179a2d9d36c5afcb55c",
                "sha256:efabbcd4f406b532206b8801058c8bab9e79645b9880329253ae3322b7b02cd5",
                "sha256:f923406e6b32c86309261b8195e24e18b6a8801df0cfc7814ac44017bfcb3939"
            ],
            "version": "==1.0.1"
        },
        "kombu": {
            "hashes": [
                "sha256:529df9e0ecc0bad9fc2b376c3ce4796c41b482cf697b78b71aea6ebe7ca353c8",
                "sha256:7a2cbed551103db9a4e2efafe9b63222e012a61a18a881160ad797b9d4e1d0a1"
            ],
            "version": "==4.3.0"
        },
        "markupsafe": {
            "hashes": [
                "sha256:048ef924c1623740e70204aa7143ec592504045ae4429b59c30054cb31e3c432",
                "sha256:130f844e7f5bdd8e9f3f42e7102ef1d49b2e6fdf0d7526df3f87281a532d8c8b",
                "sha256:19f637c2ac5ae9da8bfd98cef74d64b7e1bb8a63038a3505cd182c3fac5eb4d9",
                "sha256:1b8a7a87ad1b92bd887568ce54b23565f3fd7018c4180136e1cf412b405a47af",
                "sha256:1c25694ca680b6919de53a4bb3bdd0602beafc63ff001fea2f2fc16ec3a11834",
                "sha256:1f19ef5d3908110e1e891deefb5586aae1b49a7440db952454b4e281b41620cd",
                "sha256:1fa6058938190ebe8290e5cae6c351e14e7bb44505c4a7624555ce57fbbeba0d",
                "sha256:31cbb1359e8c25f9f48e156e59e2eaad51cd5242c05ed18a8de6dbe85184e4b7",
                "sha256:3e835d8841ae7863f64e40e19477f7eb398674da6a47f09871673742531e6f4b",
                "sha256:4e97332c9ce444b0c2c38dd22ddc61c743eb208d916e4265a2a3b575bdccb1d3",
                "sha256:525396ee324ee2da82919f2ee9c9e73b012f23e7640131dd1b53a90206a0f09c",
                "sha256:52b07fbc32032c21ad4ab060fec137b76eb804c4b9a1c7c7dc562549306afad2",
                "sha256:52ccb45e77a1085ec5461cde794e1aa037df79f473cbc69b974e73940655c8d7",
                "sha256:5c3fbebd7de20ce93103cb3183b47671f2885307df4a17a0ad56a1dd51273d36",
                "sha256:5e5851969aea17660e55f6a3be00037a25b96a9b44d2083651812c99d53b14d1",
                "sha256:5edfa27b2d3eefa2210fb2f5d539fbed81722b49f083b2c6566455eb7422fd7e",
                "sha256:7d263e5770efddf465a9e31b78362d84d015cc894ca2c131901a4445eaa61ee1",
                "sha256:83381342bfc22b3c8c06f2dd93a505413888694302de25add756254beee8449c",
                "sha256:857eebb2c1dc60e4219ec8e98dfa19553dae33608237e107db9c6078b1167856",
                "sha256:98e439297f78fca3a6169fd330fbe88d78b3bb72f967ad9961bcac0d7fdd1550",
                "sha256:bf54103892a83c64db58125b3f2a43df6d2cb2d28889f14c78519394feb41492",
                "sha256:d9ac82be533394d341b41d78aca7ed0e0f4ba5a2231602e2f05aa87f25c51672",
                "sha256:e982fe07ede9fada6ff6705af70514a52beb1b2c3d25d4e873e82114cf3c5401",
                "sha256:edce2ea7f3dfc981c4ddc97add8a61381d9642dc3273737e756517cc03e84dd6",
                "sha256:efdc45ef1afc238db84cb4963aa689c0408912a0239b0721cb172b4016eb31d6",
                "sha256:f137c02498f8b935892d5c0172560d7ab54bc45039de8805075e19079c639a9c",
                "sha256:f82e347a72f955b7017a39708a3667f106e6ad4d10b25f237396a7115d8ed5fd",
                "sha256:fb7c206e01ad85ce57feeaaa0bf784b97fa3cad0d4a5737bc5295785f5c613a1"
            ],
            "version": "==1.1.0"
        },
        "matplotlib": {
            "hashes": [
                "sha256:16aa61846efddf91df623bbb4598e63be1068a6b6a2e6361cc802b41c7a286eb",
                "sha256:1975b71a33ac986bb39b6d5cfbc15c7b1f218f1134efb4eb3881839d6ae69984",
                "sha256:2b222744bd54781e6cc0b717fa35a54e5f176ba2ced337f27c5b435b334ef854",
                "sha256:317643c0e88fad55414347216362b2e229c130edd5655fea5f8159a803098468",
                "sha256:4269ce3d1b897d46fc3cc2273a0cc2a730345bb47e4456af662e6fca85c89dd7",
                "sha256:65214fd668975077cdf8d408ccf2b2d6bdf73b4e6895a79f8e99ce4f0b43fcdb",
                "sha256:74bc213ab8a92d86a0b304d9359d1e1d14168d4c6121b83862c9d8a88b89a738",
                "sha256:88949be0db54755995dfb0210d0099a8712a3c696c860441971354c3debfc4af",
                "sha256:8e1223d868be89423ec95ada5f37aa408ee64fe76ccb8e4d5f533699ba4c0e4a",
                "sha256:9fa00f2d7a552a95fa6016e498fdeb6d74df537853dda79a9055c53dfc8b6e1a",
                "sha256:c27fd46cab905097ba4bc28d5ba5289930f313fb1970c9d41092c9975b80e9b4",
                "sha256:c94b792af431f6adb6859eb218137acd9a35f4f7442cea57e4a59c54751c36af",
                "sha256:f4c12a01eb2dc16693887a874ba948b18c92f425c4d329639ece6d3bb8e631bb"
            ],
            "index": "pypi",
            "version": "==3.0.2"
        },
        "mistune": {
            "hashes": [
                "sha256:59a3429db53c50b5c6bcc8a07f8848cb00d7dc8bdb431a4ab41920d201d4756e",
                "sha256:88a1051873018da288eee8538d476dffe1262495144b33ecb586c4ab266bb8d4"
            ],
            "version": "==0.8.4"
        },
        "nbconvert": {
            "hashes": [
                "sha256:302554a2e219bc0fc84f3edd3e79953f3767b46ab67626fdec16e38ba3f7efe4",
                "sha256:5de8fb2284422272a1d45abc77c07b888127550a6d602ce619592a2b08a474ff"
            ],
            "index": "pypi",
            "version": "==5.4.1"
        },
        "nbformat": {
            "hashes": [
                "sha256:b9a0dbdbd45bb034f4f8893cafd6f652ea08c8c1674ba83f2dc55d3955743b0b",
                "sha256:f7494ef0df60766b7cabe0a3651556345a963b74dbc16bc7c18479041170d402"
            ],
            "version": "==4.4.0"
        },
        "numpy": {
            "hashes": [
                "sha256:0cdbbaa30ae69281b18dd995d3079c4e552ad6d5426977f66b9a2a95f11f552a",
                "sha256:2b0cca1049bd39d1879fa4d598624cafe82d35529c72de1b3d528d68031cdd95",
                "sha256:31d3fe5b673e99d33d70cfee2ea8fe8dccd60f265c3ed990873a88647e3dd288",
                "sha256:34dd4922aab246c39bf5df03ca653d6265e65971deca6784c956bf356bca6197",
                "sha256:384e2dfa03da7c8d54f8f934f61b6a5e4e1ebb56a65b287567629d6c14578003",
                "sha256:392e2ea22b41a22c0289a88053204b616181288162ba78e6823e1760309d5277",
                "sha256:4341a39fc085f31a583be505eabf00e17c619b469fef78dc7e8241385bfddaa4",
                "sha256:45080f065dcaa573ebecbfe13cdd86e8c0a68c4e999aa06bd365374ea7137706",
                "sha256:485cb1eb4c9962f4cd042fed9424482ec1d83fee5dc2ef3f2552ac47852cb259",
                "sha256:575cefd28d3e0da85b0864506ae26b06483ee4a906e308be5a7ad11083f9d757",
                "sha256:62784b35df7de7ca4d0d81c5b6af5983f48c5cdef32fc3635b445674e56e3266",
                "sha256:69c152f7c11bf3b4fc11bc4cc62eb0334371c0db6844ebace43b7c815b602805",
                "sha256:6ccfdcefd287f252cf1ea7a3f1656070da330c4a5658e43ad223269165cdf977",
                "sha256:7298fbd73c0b3eff1d53dc9b9bdb7add8797bb55eeee38c8ccd7906755ba28af",
                "sha256:79463d918d1bf3aeb9186e3df17ddb0baca443f41371df422f99ee94f4f2bbfe",
                "sha256:8bbee788d82c0ac656536de70e817af09b7694f5326b0ef08e5c1014fcb96bb3",
                "sha256:a863957192855c4c57f60a75a1ac06ce5362ad18506d362dd807e194b4baf3ce",
                "sha256:ae602ba425fb2b074e16d125cdce4f0194903da935b2e7fe284ebecca6d92e76",
                "sha256:b13faa258b20fa66d29011f99fdf498641ca74a0a6d9266bc27d83c70fea4a6a",
                "sha256:c2c39d69266621dd7464e2bb740d6eb5abc64ddc339cc97aa669f3bb4d75c103",
                "sha256:e9c88f173d31909d881a60f08a8494e63f1aff2a4052476b24d4f50e82c47e24",
                "sha256:f1a29267ac29fff0913de0f11f3a9edfcd3f39595f467026c29376fad243ebe3",
                "sha256:f69dde0c5a137d887676a8129373e44366055cf19d1b434e853310c7a1e68f93"
            ],
            "version": "==1.16.1"
        },
        "oauth2": {
            "hashes": [
                "sha256:15b5c42301f46dd63113f1214b0d81a8b16254f65a86d3c32a1b52297f3266e6",
                "sha256:c006a85e7c60107c7cc6da1b184b5c719f6dd7202098196dfa6e55df669b59bf"
            ],
            "index": "pypi",
            "version": "==1.9.0.post1"
        },
        "oauthlib": {
            "hashes": [
                "sha256:0ce32c5d989a1827e3f1148f98b9085ed2370fc939bf524c9c851d8714797298",
                "sha256:3e1e14f6cde7e5475128d30e97edc3bfb4dc857cb884d8714ec161fdbb3b358e"
            ],
            "version": "==3.0.1"
        },
        "pandocfilters": {
            "hashes": [
                "sha256:b3dd70e169bb5449e6bc6ff96aea89c5eea8c5f6ab5e207fc2f521a2cf4a0da9"
            ],
            "version": "==1.4.2"
        },
        "pillow": {
            "hashes": [
                "sha256:051de330a06c99d6f84bcf582960487835bcae3fc99365185dc2d4f65a390c0e",
                "sha256:0ae5289948c5e0a16574750021bd8be921c27d4e3527800dc9c2c1d2abc81bf7",
                "sha256:0b1efce03619cdbf8bcc61cfae81fcda59249a469f31c6735ea59badd4a6f58a",
                "sha256:163136e09bd1d6c6c6026b0a662976e86c58b932b964f255ff384ecc8c3cefa3",
                "sha256:18e912a6ccddf28defa196bd2021fe33600cbe5da1aa2f2e2c6df15f720b73d1",
                "sha256:24ec3dea52339a610d34401d2d53d0fb3c7fd08e34b20c95d2ad3973193591f1",
                "sha256:267f8e4c0a1d7e36e97c6a604f5b03ef58e2b81c1becb4fccecddcb37e063cc7",
                "sha256:3273a28734175feebbe4d0a4cde04d4ed20f620b9b506d26f44379d3c72304e1",
                "sha256:4c678e23006798fc8b6f4cef2eaad267d53ff4c1779bd1af8725cc11b72a63f3",
                "sha256:4d4bc2e6bb6861103ea4655d6b6f67af8e5336e7216e20fff3e18ffa95d7a055",
                "sha256:505738076350a337c1740a31646e1de09a164c62c07db3b996abdc0f9d2e50cf",
                "sha256:5233664eadfa342c639b9b9977190d64ad7aca4edc51a966394d7e08e7f38a9f",
                "sha256:5d95cb9f6cced2628f3e4de7e795e98b2659dfcc7176ab4a01a8b48c2c2f488f",
                "sha256:7eda4c737637af74bac4b23aa82ea6fbb19002552be85f0b89bc27e3a762d239",
                "sha256:801ddaa69659b36abf4694fed5aa9f61d1ecf2daaa6c92541bbbbb775d97b9fe",
                "sha256:825aa6d222ce2c2b90d34a0ea31914e141a85edefc07e17342f1d2fdf121c07c",
                "sha256:9c215442ff8249d41ff58700e91ef61d74f47dfd431a50253e1a1ca9436b0697",
                "sha256:a3d90022f2202bbb14da991f26ca7a30b7e4c62bf0f8bf9825603b22d7e87494",
                "sha256:a631fd36a9823638fe700d9225f9698fb59d049c942d322d4c09544dc2115356",
                "sha256:a6523a23a205be0fe664b6b8747a5c86d55da960d9586db039eec9f5c269c0e6",
                "sha256:a756ecf9f4b9b3ed49a680a649af45a8767ad038de39e6c030919c2f443eb000",
                "sha256:b117287a5bdc81f1bac891187275ec7e829e961b8032c9e5ff38b70fd036c78f",
                "sha256:ba04f57d1715ca5ff74bb7f8a818bf929a204b3b3c2c2826d1e1cc3b1c13398c",
                "sha256:cd878195166723f30865e05d87cbaf9421614501a4bd48792c5ed28f90fd36ca",
                "sha256:cee815cc62d136e96cf76771b9d3eb58e0777ec18ea50de5cfcede8a7c429aa8",
                "sha256:d1722b7aa4b40cf93ac3c80d3edd48bf93b9208241d166a14ad8e7a20ee1d4f3",
                "sha256:d7c1c06246b05529f9984435fc4fa5a545ea26606e7f450bdbe00c153f5aeaad",
                "sha256:e9c8066249c040efdda84793a2a669076f92a301ceabe69202446abb4c5c5ef9",
                "sha256:f227d7e574d050ff3996049e086e1f18c7bd2d067ef24131e50a1d3fe5831fbc",
                "sha256:fc9a12aad714af36cf3ad0275a96a733526571e52710319855628f476dcb144e"
            ],
            "version": "==5.4.1"
        },
        "psycopg2": {
            "hashes": [
                "sha256:02445ebbb3a11a3fe8202c413d5e6faf38bb75b4e336203ee144ca2c46529f94",
                "sha256:0e9873e60f98f0c52339abf8f0339d1e22bfe5aae0bcf7aabd40c055175035ec",
                "sha256:1148a5eb29073280bf9057c7fc45468592c1bb75a28f6df1591adb93c8cb63d0",
                "sha256:259a8324e109d4922b0fcd046e223e289830e2568d6f4132a3702439e5fd532b",
                "sha256:28dffa9ed4595429e61bacac41d3f9671bb613d1442ff43bcbec63d4f73ed5e8",
                "sha256:314a74302d4737a3865d40ea50e430ce1543c921ba10f39d562e807cfe2edf2a",
                "sha256:36b60201b6d215d7658a71493fdf6bd5e60ad9a0cffed39906627ff9f4f3afd3",
                "sha256:3f9d532bce54c4234161176ff3b8688ff337575ca441ea27597e112dfcd0ee0c",
                "sha256:5d222983847b40af989ad96c07fc3f07e47925e463baa5de716be8f805b41d9b",
                "sha256:6757a6d2fc58f7d8f5d471ad180a0bd7b4dd3c7d681f051504fbea7ae29c8d6f",
                "sha256:6a0e0f1e74edb0ab57d89680e59e7bfefad2bfbdf7c80eb38304d897d43674bb",
                "sha256:6ca703ccdf734e886a1cf53eb702261110f6a8b0ed74bcad15f1399f74d3f189",
                "sha256:8513b953d8f443c446aa79a4cc8a898bd415fc5e29349054f03a7d696d495542",
                "sha256:9262a5ce2038570cb81b4d6413720484cb1bc52c064b2f36228d735b1f98b794",
                "sha256:97441f851d862a0c844d981cbee7ee62566c322ebb3d68f86d66aa99d483985b",
                "sha256:a07feade155eb8e69b54dd6774cf6acf2d936660c61d8123b8b6b1f9247b67d6",
                "sha256:a9b9c02c91b1e3ec1f1886b2d0a90a0ea07cc529cb7e6e472b556bc20ce658f3",
                "sha256:ae88216f94728d691b945983140bf40d51a1ff6c7fe57def93949bf9339ed54a",
                "sha256:b360ffd17659491f1a6ad7c928350e229c7b7bd83a2b922b6ee541245c7a776f",
                "sha256:b4221957ceccf14b2abdabef42d806e791350be10e21b260d7c9ce49012cc19e",
                "sha256:b90758e49d5e6b152a460d10b92f8a6ccf318fcc0ee814dcf53f3a6fc5328789",
                "sha256:c669ea986190ed05fb289d0c100cc88064351f2b85177cbfd3564c4f4847d18c",
                "sha256:d1b61999d15c79cf7f4f7cc9021477aef35277fc52452cf50fd13b713c84424d",
                "sha256:de7bb043d1adaaf46e38d47e7a5f703bb3dab01376111e522b07d25e1a79c1e1",
                "sha256:e393568e288d884b94d263f2669215197840d097c7e5b0acd1a51c1ea7d1aba8",
                "sha256:ed7e0849337bd37d89f2c2b0216a0de863399ee5d363d31b1e5330a99044737b",
                "sha256:f153f71c3164665d269a5d03c7fa76ba675c7a8de9dc09a4e2c2cdc9936a7b41",
                "sha256:f1fb5a8427af099beb7f65093cbdb52e021b8e6dbdfaf020402a623f4181baf5",
                "sha256:f36b333e9f86a2fba960c72b90c34be6ca71819e300f7b1fc3d2b0f0b2c546cd",
                "sha256:f4526d078aedd5187d0508aa5f9a01eae6a48a470ed678406da94b4cd6524b7e"
            ],
            "index": "pypi",
            "version": "==2.7.7"
        },
        "pygments": {
            "hashes": [
                "sha256:5ffada19f6203563680669ee7f53b64dabbeb100eb51b61996085e99c03b284a",
                "sha256:e8218dd399a61674745138520d0d4cf2621d7e032439341bc3f647bff125818d"
            ],
            "version": "==2.3.1"
        },
        "pyjwt": {
            "hashes": [
                "sha256:5c6eca3c2940464d106b99ba83b00c6add741c9becaec087fb7ccdefea71350e",
                "sha256:8d59a976fb773f3e6a39c85636357c4f0e242707394cadadd9814f5cbaa20e96"
            ],
            "version": "==1.7.1"
        },
        "pyparsing": {
            "hashes": [
                "sha256:66c9268862641abcac4a96ba74506e594c884e3f57690a696d21ad8210ed667a",
                "sha256:f6c5ef0d7480ad048c054c37632c67fca55299990fff127850181659eea33fc3"
            ],
            "version": "==2.3.1"
        },
        "python-crontab": {
            "hashes": [
                "sha256:91ce4b245ee5e5c117aa0b21b485bc43f2d80df854a36e922b707643f50d7923"
            ],
            "version": "==2.3.6"
        },
        "python-dateutil": {
            "hashes": [
                "sha256:7e6584c74aeed623791615e26efd690f29817a27c73085b78e4bad02493df2fb",
                "sha256:c89805f6f4d64db21ed966fda138f8a5ed7a4fdbc1a8ee329ce1b74e3c74da9e"
            ],
            "markers": "python_version >= '2.7'",
            "version": "==2.8.0"
        },
        "python-magic": {
            "hashes": [
                "sha256:f2674dcfad52ae6c49d4803fa027809540b130db1dec928cfbb9240316831375",
                "sha256:f3765c0f582d2dfc72c15f3b5a82aecfae9498bd29ca840d72f37d7bd38bfcd5"
            ],
            "index": "pypi",
            "version": "==0.4.15"
        },
        "python-memcached": {
            "hashes": [
                "sha256:4dac64916871bd3550263323fc2ce18e1e439080a2d5670c594cf3118d99b594",
                "sha256:a2e28637be13ee0bf1a8b6843e7490f9456fd3f2a4cb60471733c7b5d5557e4f"
            ],
            "index": "pypi",
            "version": "==1.59"
        },
        "python3-openid": {
            "hashes": [
                "sha256:0086da6b6ef3161cfe50fb1ee5cceaf2cda1700019fda03c2c5c440ca6abe4fa",
                "sha256:628d365d687e12da12d02c6691170f4451db28d6d68d050007e4a40065868502"
            ],
            "markers": "python_version >= '3.0'",
            "version": "==3.1.0"
        },
        "pytz": {
            "hashes": [
                "sha256:32b0891edff07e28efe91284ed9c31e123d84bea3fd98e1f72be2508f43ef8d9",
                "sha256:d5f05e487007e29e03409f9398d074e158d920d36eb82eaf66fb1136b0c5374c"
            ],
            "index": "pypi",
            "version": "==2018.9"
        },
        "raven": {
            "hashes": [
                "sha256:3fa6de6efa2493a7c827472e984ce9b020797d0da16f1db67197bcc23c8fae54",
                "sha256:44a13f87670836e153951af9a3c80405d36b43097db869a36e92809673692ce4"
            ],
            "index": "pypi",
            "version": "==6.10.0"
        },
        "redis": {
            "hashes": [
                "sha256:724932360d48e5407e8f82e405ab3650a36ed02c7e460d1e6fddf0f038422b54",
                "sha256:9b19425a38fd074eb5795ff2b0d9a55b46a44f91f5347995f27e3ad257a7d775"
            ],
            "index": "pypi",
            "version": "==3.2.0"
        },
        "requests": {
            "hashes": [
                "sha256:502a824f31acdacb3a35b6690b5fbf0bc41d63a24a45c4004352b0242707598e",
                "sha256:7bf2a778576d825600030a110f3c0e3e8edc51dfaafe1c146e39a2027784957b"
            ],
            "version": "==2.21.0"
        },
        "requests-file": {
            "hashes": [
                "sha256:75c175eed739270aec3c5279ffd74e6527dada275c5c0d76b5817e9c86bb7dea",
                "sha256:8f04aa6201bacda0567e7ac7f677f1499b0fc76b22140c54bc06edf1ba92e2fa"
            ],
            "version": "==1.4.3"
        },
        "requests-oauthlib": {
            "hashes": [
                "sha256:bd6533330e8748e94bf0b214775fed487d309b8b8fe823dc45641ebcd9a32f57",
                "sha256:d3ed0c8f2e3bbc6b344fa63d6f933745ab394469da38db16bdddb461c7e25140"
            ],
            "version": "==1.2.0"
        },
        "s3transfer": {
            "hashes": [
                "sha256:7b9ad3213bff7d357f888e0fab5101b56fa1a0548ee77d121c3a3dbfbef4cb2e",
                "sha256:f23d5cb7d862b104401d9021fc82e5fa0e0cf57b7660a1331425aab0c691d021"
            ],
            "version": "==0.2.0"
        },
        "simpleitk": {
            "hashes": [
                "sha256:0781f00dc1cef1c1bb69b702df6e343179858061988cb6caa01e9339f124910c",
                "sha256:0a438f3b360c5d1bab04aff68f81613c591e92b609fa81a666fbc4bcf3b5700e",
                "sha256:16f1c7a0c2d73b6d8c938ccca9c4f075bd5458fc13a9fc05bf7bf015a5d1abe7",
                "sha256:1c7129e89b5ad917a4111876689a949faa9d2dfe920eaba1bb36c7e890a085b6",
                "sha256:2022769692ed384713f86942bbcdba95912cf310266a70a43771818d4f26254a",
                "sha256:3393b6d779cf43cc09298538159332dc82f36455f99fb97e26c1f468ae3421f8",
                "sha256:43ba2b1e18b4feab1730c9ec478688aabefb71385724bbeb1845d8f80f7bddc6",
                "sha256:445d2ebbdb2753b04d457cb1fac2c09a64524ea46b99f22e58821173b2ae3278",
                "sha256:602746995bfb2c1c14aae813ac706af311ac1e1c4feaf56628b422ce4a312028",
                "sha256:69b937bf3059402ea94652f71bf3e0f4054e2d5cd6fb48827dd40652ce528ea6",
                "sha256:6b1e8da4d476af32382e8722674553961adf38abc4a58708020014198aa04819",
                "sha256:6c4a09cdd8fff46740f2f52f860ee1aa6f7cb525e975c169d816d01f08d0c273",
                "sha256:7bc57501fdc434a6416e655387e9a53bda8611a5425c390ce7377602b78b847e",
                "sha256:7ff18bc70ee48bc4712bde78352def3958f306e5c320b1193d4db46afd17d4f8",
                "sha256:8180b749924cc27f79a654cd298f845eae25c3debc0965a542f39786eb048dff",
                "sha256:9af6648b4ff89ca25d0ff3d4c270cff81815e42d48bab49f67a2e59a751b6b71",
                "sha256:a0c94ac5f46df5049f029715582aa1524a709fc2904dcfbbab8f1bb90ea6d9a4",
                "sha256:a5d4d784cca3f6a73204b05a27e4cc6a7e5dd7adeba35e729f71014f1daf196f",
                "sha256:b0da4dd20e5f075da6c5c41ab11693dd240580b0c217061fc22729eea5ed917d",
                "sha256:be6a1c572e1483ac9d310377e5308ec7c7e77f512517e2ba45c55b17f5b4fa76",
                "sha256:d1ae4ccec0190ff880f8fd4e78e6e0ff0535d034492fcb2ddd98442ab46c2efe",
                "sha256:dab26cf027b0a130f29e9bdd6e27d671c68921150c28551fe39fa28f56a45fe8",
                "sha256:e7132dde123ac1778d73ae651091f4a6247f7941ae680248c80d5344e66d93a1",
                "sha256:f12690ded06bf9c785c00aa9fc1f508e71ec98307f6d3b19d20860bd98a80071",
                "sha256:f97eaae265c7f20b2f5c41e7bf765fc7181ce9a0dff1274e062f2696cdc30cac"
            ],
            "index": "pypi",
            "version": "==1.2.0"
        },
        "six": {
            "hashes": [
                "sha256:3350809f0555b11f552448330d0b52d5f24c91a322ea4a15ef22629740f3761c",
                "sha256:d16a0141ec1a18405cd4ce8b4613101da75da0e9a7aec5bdd4fa804d0e0eba73"
            ],
            "version": "==1.12.0"
        },
        "social-auth-app-django": {
            "hashes": [
                "sha256:6d0dd18c2d9e71ca545097d57b44d26f59e624a12833078e8e52f91baf849778",
                "sha256:9237e3d7b6f6f59494c3b02e0cce6efc69c9d33ad9d1a064e3b2318bcbe89ae3",
                "sha256:f151396e5b16e2eee12cd2e211004257826ece24fc4ae97a147df386c1cd7082"
            ],
            "index": "pypi",
            "version": "==3.1.0"
        },
        "social-auth-core": {
            "hashes": [
                "sha256:3584a6b96b5c505bb2d2a5c35a9f8656addd895bfa64c58f9c40d4e3d824ea26",
                "sha256:54eb683eeee677a45e4e544995b0c62a88d705ae5d9509256187f8d6a943a32a",
                "sha256:d47c4f48484847faf043e975ec07300be84d64bfcf8268029e2383759222b609"
            ],
            "version": "==3.0.0"
        },
        "sorl-thumbnail": {
            "hashes": [
                "sha256:8dfe5fda91a5047d1d35a0b9effe7b000764a01d648e15ca076f44e9c34b6dbd",
                "sha256:d9e3f018d19293824803e4ffead96b19dfcd44fa7987cea392f50436817bef34"
            ],
            "index": "pypi",
            "version": "==12.5.0"
        },
        "soupsieve": {
            "hashes": [
                "sha256:afa56bf14907bb09403e5d15fbed6275caa4174d36b975226e3b67a3bb6e2c4b",
                "sha256:eaed742b48b1f3e2d45ba6f79401b2ed5dc33b2123dfe216adb90d4bfa0ade26"
            ],
            "version": "==1.8"
        },
        "testpath": {
            "hashes": [
                "sha256:46c89ebb683f473ffe2aab0ed9f12581d4d078308a3cb3765d79c6b2317b0109",
                "sha256:b694b3d9288dbd81685c5d2e7140b81365d46c29f5db4bc659de5aa6b98780f8"
            ],
            "version": "==0.4.2"
        },
        "tifffile": {
            "hashes": [
                "sha256:645e3a427743b9a892c835bcc363b043e732489621d2b6de12933c82b591398c",
                "sha256:6b875c4342a55cbed8ef4af3aa9d7a06b02219089b9f5d7a457918dc73f61f9d"
            ],
            "index": "pypi",
            "version": "==2019.1.4"
        },
        "tldextract": {
            "hashes": [
                "sha256:29797125db1f2e72ce2ee51f7a764ec8b1e6588812520795ffeae93bcd46bab4",
                "sha256:84a0b275c262e34df7506e10767e357e8b5a755a3a620cdc2cfe035061f7806d"
            ],
            "index": "pypi",
            "version": "==2.2.0"
        },
        "traitlets": {
            "hashes": [
                "sha256:9c4bd2d267b7153df9152698efb1050a5d84982d3384a37b2c1f7723ba3e7835",
                "sha256:c6cb5e6f57c5a9bdaa40fa71ce7b4af30298fbab9ece9815b5d995ab6217c7d9"
            ],
            "version": "==4.3.2"
        },
        "urllib3": {
            "hashes": [
                "sha256:61bf29cada3fc2fbefad4fdf059ea4bd1b4a86d2b6d15e1c7c0b582b9752fe39",
                "sha256:de9529817c93f27c8ccbfead6985011db27bd0ddfcdb2d86f3f663385c6a9c22"
            ],
            "markers": "python_version >= '3.4'",
            "version": "==1.24.1"
        },
        "vine": {
            "hashes": [
                "sha256:3cd505dcf980223cfaf13423d371f2e7ff99247e38d5985a01ec8264e4f2aca1",
                "sha256:ee4813e915d0e1a54e5c1963fde0855337f82655678540a6bc5996bca4165f76"
            ],
            "version": "==1.2.0"
        },
        "webencodings": {
            "hashes": [
                "sha256:a0af1213f3c2226497a97e2b3aa01a7e4bee4f403f95be16fc9acd2947514a78",
                "sha256:b36a1c245f2d304965eb4e0a82848379241dc04b865afcc4aab16748587e1923"
            ],
            "version": "==0.5.1"
        },
        "websocket-client": {
            "hashes": [
                "sha256:8c8bf2d4f800c3ed952df206b18c28f7070d9e3dcbd6ca6291127574f57ee786",
                "sha256:e51562c91ddb8148e791f0155fdb01325d99bb52c4cdbb291aee7a3563fd0849"
            ],
            "version": "==0.54.0"
        },
        "whitenoise": {
            "hashes": [
                "sha256:118ab3e5f815d380171b100b05b76de2a07612f422368a201a9ffdeefb2251c1",
                "sha256:42133ddd5229eeb6a0c9899496bdbe56c292394bf8666da77deeb27454c0456a"
            ],
            "index": "pypi",
            "version": "==4.1.2"
        }
    },
    "develop": {
        "alabaster": {
            "hashes": [
                "sha256:446438bdcca0e05bd45ea2de1668c1d9b032e1a9154c2c259092d77031ddd359",
                "sha256:a661d72d58e6ea8a57f7a86e37d86716863ee5e92788398526d58b26a4e4dc02"
            ],
            "version": "==0.7.12"
        },
        "appdirs": {
            "hashes": [
                "sha256:9e5896d1372858f8dd3344faf4e5014d21849c756c8d5701f78f8a103b372d92",
                "sha256:d8b24664561d0d34ddfaec54636d502d7cea6e29c3eaf68f3df6180863e2166e"
            ],
            "version": "==1.4.3"
        },
        "argh": {
            "hashes": [
                "sha256:a9b3aaa1904eeb78e32394cd46c6f37ac0fb4af6dc488daa58971bdc7d7fcaf3",
                "sha256:e9535b8c84dc9571a48999094fda7f33e63c3f1b74f3e5f3ac0105a58405bb65"
            ],
            "version": "==0.26.2"
        },
        "atomicwrites": {
            "hashes": [
                "sha256:03472c30eb2c5d1ba9227e4c2ca66ab8287fbfbbda3888aa93dc2e28fc6811b4",
                "sha256:75a9445bac02d8d058d5e1fe689654ba5a6556a1dfd8ce6ec55a0ed79866cfa6"
            ],
            "version": "==1.3.0"
        },
        "attrs": {
            "hashes": [
                "sha256:10cbf6e27dbce8c30807caf056c8eb50917e0eaafe86347671b57254006c3e69",
                "sha256:ca4be454458f9dec299268d472aaa5a11f67a4ff70093396e1ceae9c76cf4bbb"
            ],
            "version": "==18.2.0"
        },
        "babel": {
            "hashes": [
                "sha256:6778d85147d5d85345c14a26aada5e478ab04e39b078b0745ee6870c2b5cf669",
                "sha256:8cba50f48c529ca3fa18cf81fa9403be176d374ac4d60738b839122dfaaa3d23"
            ],
            "version": "==2.6.0"
        },
        "black": {
            "hashes": [
                "sha256:22158b89c1a6b4eb333a1e65e791a3f8b998cf3b11ae094adb2570f31f769a44",
                "sha256:4b475bbd528acce094c503a3d2dbc2d05a4075f6d0ef7d9e7514518e14cc5191"
            ],
            "index": "pypi",
            "version": "==18.6b4"
        },
        "certifi": {
            "hashes": [
                "sha256:47f9c83ef4c0c621eaef743f133f09fa8a74a9b75f037e8624f83bd1b6626cb7",
                "sha256:993f830721089fef441cdfeb4b2c8c9df86f0c63239f06bd025a76a7daddb033"
            ],
            "version": "==2018.11.29"
        },
        "chardet": {
            "hashes": [
                "sha256:84ab92ed1c4d4f16916e05906b6b75a6c0fb5db821cc65e70cbd64a3e2a5eaae",
                "sha256:fc323ffcaeaed0e0a02bf4d117757b98aed530d9ed4531e3e15460124c106691"
            ],
            "version": "==3.0.4"
        },
        "click": {
            "hashes": [
                "sha256:2335065e6395b9e67ca716de5f7526736bfa6ceead690adf616d925bdc622b13",
                "sha256:5b94b49521f6456670fdb30cd82a4eca9412788a93fa6dd6df72c94d5a8ff2d7"
            ],
            "version": "==7.0"
        },
        "coverage": {
            "hashes": [
                "sha256:09e47c529ff77bf042ecfe858fb55c3e3eb97aac2c87f0349ab5a7efd6b3939f",
                "sha256:0a1f9b0eb3aa15c990c328535655847b3420231af299386cfe5efc98f9c250fe",
                "sha256:0cc941b37b8c2ececfed341444a456912e740ecf515d560de58b9a76562d966d",
                "sha256:10e8af18d1315de936d67775d3a814cc81d0747a1a0312d84e27ae5610e313b0",
                "sha256:1b4276550b86caa60606bd3572b52769860a81a70754a54acc8ba789ce74d607",
                "sha256:1e8a2627c48266c7b813975335cfdea58c706fe36f607c97d9392e61502dc79d",
                "sha256:2b224052bfd801beb7478b03e8a66f3f25ea56ea488922e98903914ac9ac930b",
                "sha256:447c450a093766744ab53bf1e7063ec82866f27bcb4f4c907da25ad293bba7e3",
                "sha256:46101fc20c6f6568561cdd15a54018bb42980954b79aa46da8ae6f008066a30e",
                "sha256:4710dc676bb4b779c4361b54eb308bc84d64a2fa3d78e5f7228921eccce5d815",
                "sha256:510986f9a280cd05189b42eee2b69fecdf5bf9651d4cd315ea21d24a964a3c36",
                "sha256:5535dda5739257effef56e49a1c51c71f1d37a6e5607bb25a5eee507c59580d1",
                "sha256:5a7524042014642b39b1fcae85fb37556c200e64ec90824ae9ecf7b667ccfc14",
                "sha256:5f55028169ef85e1fa8e4b8b1b91c0b3b0fa3297c4fb22990d46ff01d22c2d6c",
                "sha256:6694d5573e7790a0e8d3d177d7a416ca5f5c150742ee703f3c18df76260de794",
                "sha256:6831e1ac20ac52634da606b658b0b2712d26984999c9d93f0c6e59fe62ca741b",
                "sha256:77f0d9fa5e10d03aa4528436e33423bfa3718b86c646615f04616294c935f840",
                "sha256:828ad813c7cdc2e71dcf141912c685bfe4b548c0e6d9540db6418b807c345ddd",
                "sha256:85a06c61598b14b015d4df233d249cd5abfa61084ef5b9f64a48e997fd829a82",
                "sha256:8cb4febad0f0b26c6f62e1628f2053954ad2c555d67660f28dfb1b0496711952",
                "sha256:a5c58664b23b248b16b96253880b2868fb34358911400a7ba39d7f6399935389",
                "sha256:aaa0f296e503cda4bc07566f592cd7a28779d433f3a23c48082af425d6d5a78f",
                "sha256:ab235d9fe64833f12d1334d29b558aacedfbca2356dfb9691f2d0d38a8a7bfb4",
                "sha256:b3b0c8f660fae65eac74fbf003f3103769b90012ae7a460863010539bb7a80da",
                "sha256:bab8e6d510d2ea0f1d14f12642e3f35cefa47a9b2e4c7cea1852b52bc9c49647",
                "sha256:c45297bbdbc8bb79b02cf41417d63352b70bcb76f1bbb1ee7d47b3e89e42f95d",
                "sha256:d19bca47c8a01b92640c614a9147b081a1974f69168ecd494687c827109e8f42",
                "sha256:d64b4340a0c488a9e79b66ec9f9d77d02b99b772c8b8afd46c1294c1d39ca478",
                "sha256:da969da069a82bbb5300b59161d8d7c8d423bc4ccd3b410a9b4d8932aeefc14b",
                "sha256:ed02c7539705696ecb7dc9d476d861f3904a8d2b7e894bd418994920935d36bb",
                "sha256:ee5b8abc35b549012e03a7b1e86c09491457dba6c94112a2482b18589cc2bdb9"
            ],
            "version": "==4.5.2"
        },
        "django": {
            "hashes": [
                "sha256:275bec66fd2588dd517ada59b8bfb23d4a9abc5a362349139ddda3c7ff6f5ade",
                "sha256:939652e9d34d7d53d74d5d8ef82a19e5f8bb2de75618f7e5360691b6e9667963"
            ],
            "index": "pypi",
            "version": "==2.1.7"
        },
        "django-debug-toolbar": {
            "hashes": [
                "sha256:89d75b60c65db363fb24688d977e5fbf0e73386c67acf562d278402a10fc3736",
                "sha256:c2b0134119a624f4ac9398b44f8e28a01c7686ac350a12a74793f3dd57a9eea0"
            ],
            "index": "pypi",
            "version": "==1.11"
        },
        "docutils": {
            "hashes": [
                "sha256:02aec4bd92ab067f6ff27a38a38a41173bf01bed8f89157768c1573f53e474a6",
                "sha256:51e64ef2ebfb29cae1faa133b3710143496eca21c530f3f71424d77687764274",
                "sha256:7a4bd47eaf6596e1295ecb11361139febe29b084a87bf005bf899f9a42edc3c6"
            ],
            "version": "==0.14"
        },
        "factory-boy": {
            "hashes": [
                "sha256:6f25cc4761ac109efd503f096e2ad99421b1159f01a29dbb917359dcd68e08ca",
                "sha256:d552cb872b310ae78bd7429bf318e42e1e903b1a109e899a523293dfa762ea4f"
            ],
            "index": "pypi",
            "version": "==2.11.1"
        },
        "faker": {
            "hashes": [
                "sha256:16342dca4d92bfc83bab6a7daf6650e0ab087605a66bc38f17523fdb01757910",
                "sha256:d871ea315b2dcba9138b8344f2c131a76ac62d6227ca39f69b0c889fec97376c"
            ],
            "version": "==1.0.2"
        },
        "idna": {
            "hashes": [
                "sha256:c357b3f628cf53ae2c4c05627ecc484553142ca23264e593d327bcde5e9c3407",
                "sha256:ea8b7f6188e6fa117537c3df7da9fc686d485087abf6ac197f9c46432f7e4a3c"
            ],
            "version": "==2.8"
        },
        "imagesize": {
            "hashes": [
                "sha256:3f349de3eb99145973fefb7dbe38554414e5c30abd0c8e4b970a7c9d09f3a1d8",
                "sha256:f3832918bc3c66617f92e35f5d70729187676313caa60c187eb0f28b8fe5e3b5"
            ],
            "version": "==1.1.0"
        },
        "jinja2": {
            "hashes": [
                "sha256:74c935a1b8bb9a3947c50a54766a969d4846290e1e788ea44c1392163723c3bd",
                "sha256:f84be1bb0040caca4cea721fcbbbbd61f9be9464ca236387158b0feea01914a4"
            ],
            "version": "==2.10"
        },
        "livereload": {
            "hashes": [
                "sha256:29cadfabcedd12eed792e0131991235b9d4764d4474bed75cf525f57109ec0a2",
                "sha256:e632a6cd1d349155c1d7f13a65be873b38f43ef02961804a1bba8d817fa649a7"
            ],
            "version": "==2.6.0"
        },
        "markupsafe": {
            "hashes": [
                "sha256:048ef924c1623740e70204aa7143ec592504045ae4429b59c30054cb31e3c432",
                "sha256:130f844e7f5bdd8e9f3f42e7102ef1d49b2e6fdf0d7526df3f87281a532d8c8b",
                "sha256:19f637c2ac5ae9da8bfd98cef74d64b7e1bb8a63038a3505cd182c3fac5eb4d9",
                "sha256:1b8a7a87ad1b92bd887568ce54b23565f3fd7018c4180136e1cf412b405a47af",
                "sha256:1c25694ca680b6919de53a4bb3bdd0602beafc63ff001fea2f2fc16ec3a11834",
                "sha256:1f19ef5d3908110e1e891deefb5586aae1b49a7440db952454b4e281b41620cd",
                "sha256:1fa6058938190ebe8290e5cae6c351e14e7bb44505c4a7624555ce57fbbeba0d",
                "sha256:31cbb1359e8c25f9f48e156e59e2eaad51cd5242c05ed18a8de6dbe85184e4b7",
                "sha256:3e835d8841ae7863f64e40e19477f7eb398674da6a47f09871673742531e6f4b",
                "sha256:4e97332c9ce444b0c2c38dd22ddc61c743eb208d916e4265a2a3b575bdccb1d3",
                "sha256:525396ee324ee2da82919f2ee9c9e73b012f23e7640131dd1b53a90206a0f09c",
                "sha256:52b07fbc32032c21ad4ab060fec137b76eb804c4b9a1c7c7dc562549306afad2",
                "sha256:52ccb45e77a1085ec5461cde794e1aa037df79f473cbc69b974e73940655c8d7",
                "sha256:5c3fbebd7de20ce93103cb3183b47671f2885307df4a17a0ad56a1dd51273d36",
                "sha256:5e5851969aea17660e55f6a3be00037a25b96a9b44d2083651812c99d53b14d1",
                "sha256:5edfa27b2d3eefa2210fb2f5d539fbed81722b49f083b2c6566455eb7422fd7e",
                "sha256:7d263e5770efddf465a9e31b78362d84d015cc894ca2c131901a4445eaa61ee1",
                "sha256:83381342bfc22b3c8c06f2dd93a505413888694302de25add756254beee8449c",
                "sha256:857eebb2c1dc60e4219ec8e98dfa19553dae33608237e107db9c6078b1167856",
                "sha256:98e439297f78fca3a6169fd330fbe88d78b3bb72f967ad9961bcac0d7fdd1550",
                "sha256:bf54103892a83c64db58125b3f2a43df6d2cb2d28889f14c78519394feb41492",
                "sha256:d9ac82be533394d341b41d78aca7ed0e0f4ba5a2231602e2f05aa87f25c51672",
                "sha256:e982fe07ede9fada6ff6705af70514a52beb1b2c3d25d4e873e82114cf3c5401",
                "sha256:edce2ea7f3dfc981c4ddc97add8a61381d9642dc3273737e756517cc03e84dd6",
                "sha256:efdc45ef1afc238db84cb4963aa689c0408912a0239b0721cb172b4016eb31d6",
                "sha256:f137c02498f8b935892d5c0172560d7ab54bc45039de8805075e19079c639a9c",
                "sha256:f82e347a72f955b7017a39708a3667f106e6ad4d10b25f237396a7115d8ed5fd",
                "sha256:fb7c206e01ad85ce57feeaaa0bf784b97fa3cad0d4a5737bc5295785f5c613a1"
            ],
            "version": "==1.1.0"
        },
        "more-itertools": {
            "hashes": [
                "sha256:0125e8f60e9e031347105eb1682cef932f5e97d7b9a1a28d9bf00c22a5daef40",
                "sha256:590044e3942351a1bdb1de960b739ff4ce277960f2425ad4509446dbace8d9d1"
            ],
            "markers": "python_version > '2.7'",
            "version": "==6.0.0"
        },
        "packaging": {
            "hashes": [
                "sha256:0c98a5d0be38ed775798ece1b9727178c4469d9c3b4ada66e8e6b7849f8732af",
                "sha256:9e1cbf8c12b1f1ce0bb5344b8d7ecf66a6f8a6e91bcb0c84593ed6d3ab5c4ab3"
            ],
            "version": "==19.0"
        },
        "pathtools": {
            "hashes": [
                "sha256:7c35c5421a39bb82e58018febd90e3b6e5db34c5443aaaf742b3f33d4655f1c0"
            ],
            "version": "==0.1.2"
        },
        "pluggy": {
            "hashes": [
                "sha256:8ddc32f03971bfdf900a81961a48ccf2fb677cf7715108f85295c67405798616",
                "sha256:980710797ff6a041e9a73a5787804f848996ecaa6f8a1b1e08224a5894f2074a"
            ],
            "version": "==0.8.1"
        },
        "port-for": {
            "hashes": [
                "sha256:b16a84bb29c2954db44c29be38b17c659c9c27e33918dec16b90d375cc596f1c"
            ],
            "version": "==0.3.1"
        },
        "py": {
            "hashes": [
                "sha256:bf92637198836372b520efcba9e020c330123be8ce527e535d185ed4b6f45694",
                "sha256:e76826342cefe3c3d5f7e8ee4316b80d1dd8a300781612ddbc765c17ba25a6c6"
            ],
            "version": "==1.7.0"
        },
        "pygments": {
            "hashes": [
                "sha256:5ffada19f6203563680669ee7f53b64dabbeb100eb51b61996085e99c03b284a",
                "sha256:e8218dd399a61674745138520d0d4cf2621d7e032439341bc3f647bff125818d"
            ],
            "version": "==2.3.1"
        },
        "pyparsing": {
            "hashes": [
                "sha256:66c9268862641abcac4a96ba74506e594c884e3f57690a696d21ad8210ed667a",
                "sha256:f6c5ef0d7480ad048c054c37632c67fca55299990fff127850181659eea33fc3"
            ],
            "version": "==2.3.1"
        },
        "pytest": {
            "hashes": [
                "sha256:80cfd9c8b9e93f419abcc0400e9f595974a98e44b6863a77d3e1039961bfc9c4",
                "sha256:c2396a15726218a2dfef480861c4ba37bd3952ebaaa5b0fede3fc23fddcd7f8c"
            ],
            "version": "==4.2.1"
        },
        "pytest-cov": {
            "hashes": [
                "sha256:0ab664b25c6aa9716cbf203b17ddb301932383046082c081b9848a0edf5add33",
                "sha256:230ef817450ab0699c6cc3c9c8f7a829c34674456f2ed8df1fe1d39780f7c87f"
            ],
            "index": "pypi",
            "version": "==2.6.1"
        },
        "pytest-django": {
            "hashes": [
                "sha256:3d489db7c9bd18d7c154347b1bdfb82cc6b1ec8539543508b199c77e5eb2caec",
                "sha256:87c31e53ad09ca4f061b82a9d71ad1e3e399c7a5ec9d28f7c3c38a9a9afbd027"
            ],
            "index": "pypi",
            "version": "==3.4.7"
        },
        "pytest-mock": {
            "hashes": [
                "sha256:4d0d06d173eecf172703219a71dbd4ade0e13904e6bbce1ce660e2e0dc78b5c4",
                "sha256:bfdf02789e3d197bd682a758cae0a4a18706566395fbe2803badcd1335e0173e"
            ],
            "index": "pypi",
            "version": "==1.10.1"
        },
        "python-dateutil": {
            "hashes": [
                "sha256:7e6584c74aeed623791615e26efd690f29817a27c73085b78e4bad02493df2fb",
                "sha256:c89805f6f4d64db21ed966fda138f8a5ed7a4fdbc1a8ee329ce1b74e3c74da9e"
            ],
            "markers": "python_version >= '2.7'",
            "version": "==2.8.0"
        },
        "pytz": {
            "hashes": [
                "sha256:32b0891edff07e28efe91284ed9c31e123d84bea3fd98e1f72be2508f43ef8d9",
                "sha256:d5f05e487007e29e03409f9398d074e158d920d36eb82eaf66fb1136b0c5374c"
            ],
            "index": "pypi",
            "version": "==2018.9"
        },
        "pyupgrade": {
            "hashes": [
                "sha256:7937d37c9e7c31a5878777d7588a3f8585548b4c80ed32960bf247fa533ca459",
                "sha256:fd777de8c7750949a2a7bc2f97495f2f2f55b5b012d283a271e63986ea76663d"
            ],
            "index": "pypi",
            "version": "==1.11.3"
        },
        "pyyaml": {
            "hashes": [
                "sha256:3d7da3009c0f3e783b2c873687652d83b1bbfd5c88e9813fb7e5b03c0dd3108b",
                "sha256:3ef3092145e9b70e3ddd2c7ad59bdd0252a94dfe3949721633e41344de00a6bf",
                "sha256:40c71b8e076d0550b2e6380bada1f1cd1017b882f7e16f09a65be98e017f211a",
                "sha256:558dd60b890ba8fd982e05941927a3911dc409a63dcb8b634feaa0cda69330d3",
                "sha256:a7c28b45d9f99102fa092bb213aa12e0aaf9a6a1f5e395d36166639c1f96c3a1",
                "sha256:aa7dd4a6a427aed7df6fb7f08a580d68d9b118d90310374716ae90b710280af1",
                "sha256:bc558586e6045763782014934bfaf39d48b8ae85a2713117d16c39864085c613",
                "sha256:d46d7982b62e0729ad0175a9bc7e10a566fc07b224d2c79fafb5e032727eaa04",
                "sha256:d5eef459e30b09f5a098b9cea68bebfeb268697f78d647bd255a085371ac7f3f",
                "sha256:e01d3203230e1786cd91ccfdc8f8454c8069c91bee3962ad93b87a4b2860f537",
                "sha256:e170a9e6fcfd19021dd29845af83bb79236068bf5fd4df3327c1be18182b2531"
            ],
            "version": "==3.13"
        },
        "requests": {
            "hashes": [
                "sha256:502a824f31acdacb3a35b6690b5fbf0bc41d63a24a45c4004352b0242707598e",
                "sha256:7bf2a778576d825600030a110f3c0e3e8edc51dfaafe1c146e39a2027784957b"
            ],
            "version": "==2.21.0"
        },
        "six": {
            "hashes": [
                "sha256:3350809f0555b11f552448330d0b52d5f24c91a322ea4a15ef22629740f3761c",
                "sha256:d16a0141ec1a18405cd4ce8b4613101da75da0e9a7aec5bdd4fa804d0e0eba73"
            ],
            "version": "==1.12.0"
        },
        "snowballstemmer": {
            "hashes": [
                "sha256:919f26a68b2c17a7634da993d91339e288964f93c274f1343e3bbbe2096e1128",
                "sha256:9f3bcd3c401c3e862ec0ebe6d2c069ebc012ce142cce209c098ccb5b09136e89"
            ],
            "version": "==1.2.1"
        },
        "sphinx": {
            "hashes": [
                "sha256:b53904fa7cb4b06a39409a492b949193a1b68cc7241a1a8ce9974f86f0d24287",
                "sha256:c1c00fc4f6e8b101a0d037065043460dffc2d507257f2f11acaed71fd2b0c83c"
            ],
            "index": "pypi",
            "version": "==1.8.4"
        },
        "sphinx-autobuild": {
            "hashes": [
                "sha256:66388f81884666e3821edbe05dd53a0cfb68093873d17320d0610de8db28c74e",
                "sha256:e60aea0789cab02fa32ee63c7acae5ef41c06f1434d9fd0a74250a61f5994692"
            ],
            "index": "pypi",
            "version": "==0.7.1"
        },
        "sphinxcontrib-websupport": {
            "hashes": [
                "sha256:68ca7ff70785cbe1e7bccc71a48b5b6d965d79ca50629606c7861a21b206d9dd",
                "sha256:9de47f375baf1ea07cdb3436ff39d7a9c76042c10a769c52353ec46e4e8fc3b9"
            ],
            "version": "==1.1.0"
        },
        "sqlparse": {
            "hashes": [
                "sha256:ce028444cfab83be538752a2ffdb56bc417b7784ff35bb9a3062413717807dec",
                "sha256:d9cf190f51cbb26da0412247dfe4fb5f4098edb73db84e02f9fc21fdca31fed4"
            ],
            "version": "==0.2.4"
        },
        "text-unidecode": {
            "hashes": [
                "sha256:5a1375bb2ba7968740508ae38d92e1f889a0832913cb1c447d5e2046061a396d",
                "sha256:801e38bd550b943563660a91de8d4b6fa5df60a542be9093f7abf819f86050cc"
            ],
            "version": "==1.2"
        },
        "tokenize-rt": {
            "hashes": [
                "sha256:608b26913b74e00d16f5eee36ea2975423be1684ac5bdf68480ba04d488513d4",
                "sha256:c218980dd483c407aa89683c9dfcee7935fc5efd05e8255a3eabfd8c81bcd437"
            ],
            "version": "==2.1.0"
        },
        "toml": {
            "hashes": [
                "sha256:229f81c57791a41d65e399fc06bf0848bab550a9dfd5ed66df18ce5f05e73d5c",
                "sha256:235682dd292d5899d361a811df37e04a8828a5b1da3115886b73cf81ebc9100e"
            ],
            "version": "==0.10.0"
        },
        "tornado": {
            "hashes": [
                "sha256:0662d28b1ca9f67108c7e3b77afabfb9c7e87bde174fbda78186ecedc2499a9d",
                "sha256:4e5158d97583502a7e2739951553cbd88a72076f152b4b11b64b9a10c4c49409",
                "sha256:732e836008c708de2e89a31cb2fa6c0e5a70cb60492bee6f1ea1047500feaf7f",
                "sha256:8154ec22c450df4e06b35f131adc4f2f3a12ec85981a203301d310abf580500f",
                "sha256:8e9d728c4579682e837c92fdd98036bd5cdefa1da2aaf6acf26947e6dd0c01c5",
                "sha256:d4b3e5329f572f055b587efc57d29bd051589fb5a43ec8898c77a47ec2fa2bbb",
                "sha256:e5f2585afccbff22390cddac29849df463b252b711aa2ce7c5f3f342a5b3b444"
            ],
            "version": "==5.1.1"
        },
        "urllib3": {
            "hashes": [
                "sha256:61bf29cada3fc2fbefad4fdf059ea4bd1b4a86d2b6d15e1c7c0b582b9752fe39",
                "sha256:de9529817c93f27c8ccbfead6985011db27bd0ddfcdb2d86f3f663385c6a9c22"
            ],
            "markers": "python_version >= '3.4'",
            "version": "==1.24.1"
        },
        "watchdog": {
            "hashes": [
                "sha256:965f658d0732de3188211932aeb0bb457587f04f63ab4c1e33eab878e9de961d"
            ],
            "version": "==0.9.0"
        }
    }
}<|MERGE_RESOLUTION|>--- conflicted
+++ resolved
@@ -1,11 +1,7 @@
 {
     "_meta": {
         "hash": {
-<<<<<<< HEAD
-            "sha256": "1be339c81fcc26253b621a30fed079d4f797cd324a2319a68e0e6f4b432e2ed5"
-=======
-            "sha256": "f2d3fc299367448d4bbadaa7c5ac974da9c68c55d504e448ed4e107604667798"
->>>>>>> 992382f6
+            "sha256": "ea2354fae19b87151059b3fc7ebbc79422e42aca8b4f0611820e4f46a66c17c2"
         },
         "pipfile-spec": 6,
         "requires": {},
@@ -50,18 +46,18 @@
         },
         "boto3": {
             "hashes": [
-                "sha256:6bcde55eed4a7e5fdf73a324c19a8e62a76f17fff6267d50c6d21d7acb00bb30",
-                "sha256:c103241394d396ee08548b03d5d1f0f89a7ad1dfa7ccca88a47131f329cca093"
-            ],
-            "index": "pypi",
-            "version": "==1.9.96"
+                "sha256:817b6f5e5277a9e370702314adbfcaa6957e138540e50d6b557a717846c6c999",
+                "sha256:8880415ca6d2531dd76c392a00824d952a3074886352bb342c8f8f1cb9403c1a"
+            ],
+            "index": "pypi",
+            "version": "==1.9.99"
         },
         "botocore": {
             "hashes": [
-                "sha256:55c1594041e6716847d5a8b38181e3cc44e245edbf4598ae2b99e3040073b2cf",
-                "sha256:c72dfa1f1f6be34b8d91606fa823ab5d3e0ea0d74b700a7868b4c5a642b23041"
-            ],
-            "version": "==1.12.96"
+                "sha256:9092d61cbf8052471dcaaac29f8cd1b9dbd5687947719f40dbc30a72c87523f2",
+                "sha256:ac50b9f793164a00ca725dfe60fe2d12a967272b251e6533236139dcade1ee5c"
+            ],
+            "version": "==1.12.99"
         },
         "brotli": {
             "hashes": [
@@ -763,11 +759,11 @@
         },
         "social-auth-core": {
             "hashes": [
-                "sha256:3584a6b96b5c505bb2d2a5c35a9f8656addd895bfa64c58f9c40d4e3d824ea26",
-                "sha256:54eb683eeee677a45e4e544995b0c62a88d705ae5d9509256187f8d6a943a32a",
-                "sha256:d47c4f48484847faf043e975ec07300be84d64bfcf8268029e2383759222b609"
-            ],
-            "version": "==3.0.0"
+                "sha256:65122fb4287c70ff7915be0f52150fc1a9b9515eab3c3f0e4cd9dbb2a442a5c3",
+                "sha256:cc871fb4528f7cbba67efdba0bc0f7d7c6eeb92113b0cdc9368dd91ffe965782",
+                "sha256:f9f36dfa6af2823efb35a5ef65dfd02f66c944f389c33c25dd9621f8bb75a7da"
+            ],
+            "version": "==3.1.0"
         },
         "sorl-thumbnail": {
             "hashes": [
@@ -1117,10 +1113,10 @@
         },
         "pytest": {
             "hashes": [
-                "sha256:80cfd9c8b9e93f419abcc0400e9f595974a98e44b6863a77d3e1039961bfc9c4",
-                "sha256:c2396a15726218a2dfef480861c4ba37bd3952ebaaa5b0fede3fc23fddcd7f8c"
-            ],
-            "version": "==4.2.1"
+                "sha256:067a1d4bf827ffdd56ad21bd46674703fce77c5957f6c1eef731f6146bfcef1c",
+                "sha256:9687049d53695ad45cf5fdc7bbd51f0c49f1ea3ecfc4b7f3fde7501b541f17f4"
+            ],
+            "version": "==4.3.0"
         },
         "pytest-cov": {
             "hashes": [
